<?xml version="1.0" encoding="UTF-8"?>
<project version="4">
  <component name="ChangeListManager">
    <list default="true" id="99395d8f-c85a-4376-9544-068b7fc2a693" name="Default" comment="">
      <change type="DELETED" beforePath="$PROJECT_DIR$/model/CarType.py" afterPath="" />
      <change type="DELETED" beforePath="$PROJECT_DIR$/model/RectangularUnit.py" afterPath="" />
      <change type="DELETED" beforePath="$PROJECT_DIR$/model/TileType.py" afterPath="" />
      <change type="DELETED" beforePath="$PROJECT_DIR$/model/Direction.py" afterPath="" />
      <change type="DELETED" beforePath="$PROJECT_DIR$/model/Car.py" afterPath="" />
      <change type="DELETED" beforePath="$PROJECT_DIR$/model/OilSlick.py" afterPath="" />
      <change type="MODIFICATION" beforePath="$PROJECT_DIR$/model/Bonus.py" afterPath="$PROJECT_DIR$/model/Bonus.py" />
      <change type="MODIFICATION" beforePath="$PROJECT_DIR$/.idea/python3-cgdk.iml" afterPath="$PROJECT_DIR$/.idea/python3-cgdk.iml" />
      <change type="MODIFICATION" beforePath="$PROJECT_DIR$/model/Projectile.py" afterPath="$PROJECT_DIR$/model/Projectile.py" />
      <change type="MODIFICATION" beforePath="$PROJECT_DIR$/model/CircularUnit.py" afterPath="$PROJECT_DIR$/model/CircularUnit.py" />
      <change type="MODIFICATION" beforePath="$PROJECT_DIR$/model/Player.py" afterPath="$PROJECT_DIR$/model/Player.py" />
      <change type="MODIFICATION" beforePath="$PROJECT_DIR$/model/BonusType.py" afterPath="$PROJECT_DIR$/model/BonusType.py" />
      <change type="MODIFICATION" beforePath="$PROJECT_DIR$/model/Move.py" afterPath="$PROJECT_DIR$/model/Move.py" />
      <change type="MODIFICATION" beforePath="$PROJECT_DIR$/.idea/workspace.xml" afterPath="$PROJECT_DIR$/.idea/workspace.xml" />
      <change type="MODIFICATION" beforePath="$PROJECT_DIR$/.idea/misc.xml" afterPath="$PROJECT_DIR$/.idea/misc.xml" />
      <change type="MODIFICATION" beforePath="$PROJECT_DIR$/RemoteProcessClient.py" afterPath="$PROJECT_DIR$/RemoteProcessClient.py" />
      <change type="MODIFICATION" beforePath="$PROJECT_DIR$/model/World.py" afterPath="$PROJECT_DIR$/model/World.py" />
      <change type="MODIFICATION" beforePath="$PROJECT_DIR$/MyStrategy.py" afterPath="$PROJECT_DIR$/MyStrategy.py" />
      <change type="MODIFICATION" beforePath="$PROJECT_DIR$/model/Game.py" afterPath="$PROJECT_DIR$/model/Game.py" />
      <change type="MODIFICATION" beforePath="$PROJECT_DIR$/model/ProjectileType.py" afterPath="$PROJECT_DIR$/model/ProjectileType.py" />
      <change type="MODIFICATION" beforePath="$PROJECT_DIR$/model/Unit.py" afterPath="$PROJECT_DIR$/model/Unit.py" />
      <change type="MODIFICATION" beforePath="$PROJECT_DIR$/model/PlayerContext.py" afterPath="$PROJECT_DIR$/model/PlayerContext.py" />
    </list>
    <ignored path="python3-cgdk.iws" />
    <ignored path=".idea/workspace.xml" />
    <ignored path=".idea/dataSources.local.xml" />
    <option name="EXCLUDED_CONVERTED_TO_IGNORED" value="true" />
    <option name="TRACKING_ENABLED" value="true" />
    <option name="SHOW_DIALOG" value="false" />
    <option name="HIGHLIGHT_CONFLICTS" value="true" />
    <option name="HIGHLIGHT_NON_ACTIVE_CHANGELIST" value="false" />
    <option name="LAST_RESOLUTION" value="IGNORE" />
  </component>
  <component name="CoverageDataManager">
    <SUITE FILE_PATH="coverage/python3-cgdk$Runner.coverage" NAME="Runner Coverage Results" MODIFIED="1511100231862" SOURCE_PROVIDER="com.intellij.coverage.DefaultCoverageFileProvider" RUNNER="coverage.py" COVERAGE_BY_TEST_ENABLED="true" COVERAGE_TRACING_ENABLED="false" WORKING_DIRECTORY="$PROJECT_DIR$" />
  </component>
  <component name="CreatePatchCommitExecutor">
    <option name="PATCH_PATH" value="" />
  </component>
  <component name="FavoritesManager">
    <favorites_list name="python3-cgdk" />
  </component>
  <component name="FileEditorManager">
    <leaf SIDE_TABS_SIZE_LIMIT_KEY="300">
      <file leaf-file-name="local-runner.default.properties" pinned="false" current-in-tab="false">
        <entry file="file://$PROJECT_DIR$/../local-runner-ru/local-runner.default.properties">
          <provider selected="true" editor-type-id="text-editor">
            <state relative-caret-position="580">
              <caret line="29" column="13" lean-forward="false" selection-start-line="29" selection-start-column="13" selection-end-line="29" selection-end-column="13" />
              <folding />
            </state>
          </provider>
        </entry>
      </file>
      <file leaf-file-name="MyStrategy.py" pinned="false" current-in-tab="true">
        <entry file="file://$PROJECT_DIR$/MyStrategy.py">
          <provider selected="true" editor-type-id="text-editor">
<<<<<<< HEAD
<<<<<<< HEAD
            <state relative-caret-position="138">
              <caret line="67" column="23" lean-forward="false" selection-start-line="67" selection-start-column="23" selection-end-line="67" selection-end-column="23" />
              <folding />
=======
            <state relative-caret-position="221">
              <caret line="13" column="0" selection-start-line="13" selection-start-column="0" selection-end-line="13" selection-end-column="0" />
=======
            <state relative-caret-position="306">
              <caret line="18" column="0" selection-start-line="18" selection-start-column="0" selection-end-line="18" selection-end-column="0" />
>>>>>>> 3ee32dd5
              <folding>
                <element signature="e#0#39#0" expanded="true" />
              </folding>
>>>>>>> cb41462f928393865a4be9a8f896bd1f8388279f
            </state>
          </provider>
        </entry>
      </file>
    </leaf>
  </component>
  <component name="FindInProjectRecents">
    <findStrings>
      <find>tick_co</find>
      <find>group</find>
      <find>Sched</find>
    </findStrings>
  </component>
  <component name="FindManager">
    <FindUsagesManager>
      <setting name="OPEN_NEW_TAB" value="false" />
    </FindUsagesManager>
  </component>
  <component name="Git.Settings">
    <option name="RECENT_GIT_ROOT_PATH" value="$PROJECT_DIR$" />
  </component>
  <component name="IdeDocumentHistory">
    <option name="CHANGED_PATHS">
      <list>
        <option value="$PROJECT_DIR$/model/Wizard.py" />
        <option value="$PROJECT_DIR$/model/Game.py" />
        <option value="$PROJECT_DIR$/model/World.py" />
        <option value="$PROJECT_DIR$/model/Unit.py" />
        <option value="$PROJECT_DIR$/model/Vehicle.py" />
        <option value="$PROJECT_DIR$/Runner.py" />
        <option value="$PROJECT_DIR$/RemoteProcessClient.py" />
<<<<<<< HEAD
        <option value="$PROJECT_DIR$/../local-runner-ru/local-runner.default.properties" />
=======
>>>>>>> 3ee32dd5
        <option value="$PROJECT_DIR$/MyStrategy.py" />
      </list>
    </option>
  </component>
  <component name="JsBuildToolGruntFileManager" detection-done="true" sorting="DEFINITION_ORDER" />
  <component name="JsBuildToolPackageJson" detection-done="true" sorting="DEFINITION_ORDER" />
  <component name="JsGulpfileManager">
    <detection-done>true</detection-done>
    <sorting>DEFINITION_ORDER</sorting>
  </component>
  <component name="ProjectFrameBounds">
    <option name="y" value="23" />
    <option name="width" value="1440" />
    <option name="height" value="822" />
  </component>
  <component name="ProjectInspectionProfilesVisibleTreeState">
    <entry key="Project Default">
      <profile-state>
        <expanded-state>
          <State>
            <id />
          </State>
          <State>
            <id>Python</id>
          </State>
        </expanded-state>
        <selected-state>
          <State>
            <id>PyCompatibilityInspection</id>
          </State>
        </selected-state>
      </profile-state>
    </entry>
  </component>
  <component name="ProjectLevelVcsManager" settingsEditedManually="true" />
  <component name="ProjectReloadState">
    <option name="STATE" value="0" />
  </component>
  <component name="ProjectView">
    <navigator currentView="ProjectPane" proportions="" version="1">
      <flattenPackages />
      <showMembers />
      <showModules />
      <showLibraryContents />
      <hideEmptyPackages />
      <abbreviatePackageNames />
      <autoscrollToSource />
      <autoscrollFromSource />
      <sortByType />
      <manualOrder />
      <foldersAlwaysOnTop value="true" />
    </navigator>
    <panes>
<<<<<<< HEAD
      <pane id="Scope" />
      <pane id="Scratches" />
=======
>>>>>>> cb41462f928393865a4be9a8f896bd1f8388279f
      <pane id="ProjectPane">
        <subPane>
          <expand>
            <path>
              <item name="python3-cgdk" type="b2602c69:ProjectViewProjectNode" />
              <item name="codewars" type="462c0819:PsiDirectoryNode" />
            </path>
          </expand>
          <select />
        </subPane>
      </pane>
      <pane id="Scope" />
      <pane id="Scratches" />
    </panes>
  </component>
  <component name="PropertiesComponent">
    <property name="options.splitter.main.proportions" value="0.3" />
    <property name="WebServerToolWindowFactoryState" value="false" />
    <property name="recentsLimit" value="5" />
    <property name="options.lastSelected" value="com.jetbrains.python.configuration.PythonSdkConfigurable" />
    <property name="last_opened_file_path" value="$PROJECT_DIR$" />
    <property name="options.searchVisible" value="true" />
    <property name="options.splitter.details.proportions" value="0.2" />
    <property name="settings.editor.selected.configurable" value="preferences.sourceCode.Python" />
    <property name="js-jscs-nodeInterpreter" value="C:\Programs\nodejs\node.exe" />
  </component>
  <component name="RecentsManager">
    <key name="CopyFile.RECENT_KEYS">
      <recent name="P:\russianaicup\2013-codetroopers\code\gameclients\python3-cgdk\model" />
    </key>
  </component>
  <component name="RunDashboard">
    <option name="ruleStates">
      <list>
        <RuleState>
          <option name="name" value="ConfigurationTypeDashboardGroupingRule" />
        </RuleState>
        <RuleState>
          <option name="name" value="StatusDashboardGroupingRule" />
        </RuleState>
      </list>
    </option>
  </component>
  <component name="RunManager" selected="Python.Runner">
    <configuration name="Runner" type="PythonConfigurationType" factoryName="Python" temporary="true">
      <option name="INTERPRETER_OPTIONS" value="" />
      <option name="PARENT_ENVS" value="true" />
      <envs>
        <env name="PYTHONUNBUFFERED" value="1" />
      </envs>
      <option name="SDK_HOME" value="" />
      <option name="WORKING_DIRECTORY" value="$PROJECT_DIR$" />
      <option name="IS_MODULE_SDK" value="true" />
      <option name="ADD_CONTENT_ROOTS" value="true" />
      <option name="ADD_SOURCE_ROOTS" value="true" />
      <module name="python3-cgdk" />
      <EXTENSION ID="PythonCoverageRunConfigurationExtension" enabled="false" sample_coverage="true" runner="coverage.py" />
      <option name="SCRIPT_NAME" value="$PROJECT_DIR$/Runner.py" />
      <option name="PARAMETERS" value="" />
      <option name="SHOW_COMMAND_LINE" value="false" />
      <option name="EMULATE_TERMINAL" value="false" />
      <RunnerSettings RunnerId="PyDebugRunner" />
      <ConfigurationWrapper RunnerId="PyDebugRunner" />
    </configuration>
    <configuration default="true" type="js.build_tools.gulp" factoryName="Gulp.js">
      <node-interpreter>project</node-interpreter>
      <node-options />
      <gulpfile />
      <tasks />
      <arguments />
      <envs />
    </configuration>
    <configuration default="true" type="DjangoTestsConfigurationType" factoryName="Django tests">
      <option name="INTERPRETER_OPTIONS" value="" />
      <option name="PARENT_ENVS" value="true" />
      <envs>
        <env name="PYTHONUNBUFFERED" value="1" />
      </envs>
      <option name="SDK_HOME" value="" />
      <option name="WORKING_DIRECTORY" value="" />
      <option name="IS_MODULE_SDK" value="false" />
      <option name="ADD_CONTENT_ROOTS" value="true" />
      <option name="ADD_SOURCE_ROOTS" value="true" />
      <module name="python3-cgdk" />
      <EXTENSION ID="PythonCoverageRunConfigurationExtension" enabled="false" sample_coverage="true" runner="coverage.py" />
      <option name="TARGET" value="" />
      <option name="SETTINGS_FILE" value="" />
      <option name="CUSTOM_SETTINGS" value="false" />
      <option name="USE_OPTIONS" value="false" />
      <option name="OPTIONS" value="" />
      <method />
    </configuration>
    <configuration default="true" type="JavascriptDebugType" factoryName="JavaScript Debug">
      <method />
    </configuration>
    <configuration default="true" type="PyBehaveRunConfigurationType" factoryName="Behave">
      <option name="INTERPRETER_OPTIONS" value="" />
      <option name="PARENT_ENVS" value="true" />
      <envs />
      <option name="SDK_HOME" value="" />
      <option name="WORKING_DIRECTORY" value="" />
      <option name="IS_MODULE_SDK" value="false" />
      <option name="ADD_CONTENT_ROOTS" value="true" />
      <option name="ADD_SOURCE_ROOTS" value="true" />
      <module name="python3-cgdk" />
      <EXTENSION ID="PythonCoverageRunConfigurationExtension" enabled="false" sample_coverage="true" runner="coverage.py" />
      <option name="ADDITIONAL_ARGS" value="" />
      <method />
    </configuration>
    <configuration default="true" type="PyLettuceRunConfigurationType" factoryName="Lettuce">
      <option name="INTERPRETER_OPTIONS" value="" />
      <option name="PARENT_ENVS" value="true" />
      <envs />
      <option name="SDK_HOME" value="" />
      <option name="WORKING_DIRECTORY" value="" />
      <option name="IS_MODULE_SDK" value="false" />
      <option name="ADD_CONTENT_ROOTS" value="true" />
      <option name="ADD_SOURCE_ROOTS" value="true" />
      <module name="python3-cgdk" />
      <EXTENSION ID="PythonCoverageRunConfigurationExtension" enabled="false" sample_coverage="true" runner="coverage.py" />
      <option name="ADDITIONAL_ARGS" value="" />
      <method />
    </configuration>
    <configuration default="true" type="PythonConfigurationType" factoryName="Python">
      <option name="INTERPRETER_OPTIONS" value="" />
      <option name="PARENT_ENVS" value="true" />
      <envs>
        <env name="PYTHONUNBUFFERED" value="1" />
      </envs>
      <option name="SDK_HOME" value="" />
      <option name="WORKING_DIRECTORY" value="" />
      <option name="IS_MODULE_SDK" value="false" />
      <option name="ADD_CONTENT_ROOTS" value="true" />
      <option name="ADD_SOURCE_ROOTS" value="true" />
      <module name="python3-cgdk" />
      <EXTENSION ID="PythonCoverageRunConfigurationExtension" enabled="false" sample_coverage="true" runner="coverage.py" />
      <option name="SCRIPT_NAME" value="" />
      <option name="PARAMETERS" value="" />
      <option name="SHOW_COMMAND_LINE" value="false" />
      <method />
    </configuration>
    <configuration default="true" type="Tox" factoryName="Tox">
      <option name="INTERPRETER_OPTIONS" value="" />
      <option name="PARENT_ENVS" value="true" />
      <envs />
      <option name="SDK_HOME" value="" />
      <option name="WORKING_DIRECTORY" value="" />
      <option name="IS_MODULE_SDK" value="false" />
      <option name="ADD_CONTENT_ROOTS" value="true" />
      <option name="ADD_SOURCE_ROOTS" value="true" />
      <EXTENSION ID="PythonCoverageRunConfigurationExtension" enabled="false" sample_coverage="true" runner="coverage.py" />
      <module name="python3-cgdk" />
      <method />
    </configuration>
    <configuration default="true" type="js.build_tools.npm" factoryName="npm">
      <command value="run-script" />
      <scripts />
      <node-interpreter value="project" />
      <envs />
      <method />
    </configuration>
    <configuration default="true" type="tests" factoryName="Attests">
      <option name="INTERPRETER_OPTIONS" value="" />
      <option name="PARENT_ENVS" value="true" />
      <envs />
      <option name="SDK_HOME" value="" />
      <option name="WORKING_DIRECTORY" value="" />
      <option name="IS_MODULE_SDK" value="false" />
      <option name="ADD_CONTENT_ROOTS" value="true" />
      <option name="ADD_SOURCE_ROOTS" value="true" />
      <module name="python3-cgdk" />
      <EXTENSION ID="PythonCoverageRunConfigurationExtension" enabled="false" sample_coverage="true" runner="coverage.py" />
      <option name="SCRIPT_NAME" value="" />
      <option name="CLASS_NAME" value="" />
      <option name="METHOD_NAME" value="" />
      <option name="FOLDER_NAME" value="" />
      <option name="TEST_TYPE" value="TEST_SCRIPT" />
      <option name="PATTERN" value="" />
      <option name="USE_PATTERN" value="false" />
      <method />
    </configuration>
    <configuration default="true" type="tests" factoryName="Doctests">
      <option name="INTERPRETER_OPTIONS" value="" />
      <option name="PARENT_ENVS" value="true" />
      <envs />
      <option name="SDK_HOME" value="" />
      <option name="WORKING_DIRECTORY" value="" />
      <option name="IS_MODULE_SDK" value="false" />
      <option name="ADD_CONTENT_ROOTS" value="true" />
      <option name="ADD_SOURCE_ROOTS" value="true" />
      <module name="python3-cgdk" />
      <EXTENSION ID="PythonCoverageRunConfigurationExtension" enabled="false" sample_coverage="true" runner="coverage.py" />
      <option name="SCRIPT_NAME" value="" />
      <option name="CLASS_NAME" value="" />
      <option name="METHOD_NAME" value="" />
      <option name="FOLDER_NAME" value="" />
      <option name="TEST_TYPE" value="TEST_SCRIPT" />
      <option name="PATTERN" value="" />
      <option name="USE_PATTERN" value="false" />
      <method />
    </configuration>
    <configuration default="true" type="tests" factoryName="Nosetests">
      <option name="INTERPRETER_OPTIONS" value="" />
      <option name="PARENT_ENVS" value="true" />
      <envs />
      <option name="SDK_HOME" value="" />
      <option name="WORKING_DIRECTORY" value="" />
      <option name="IS_MODULE_SDK" value="false" />
      <option name="ADD_CONTENT_ROOTS" value="true" />
      <option name="ADD_SOURCE_ROOTS" value="true" />
      <module name="python3-cgdk" />
      <EXTENSION ID="PythonCoverageRunConfigurationExtension" enabled="false" sample_coverage="true" runner="coverage.py" />
      <option name="SCRIPT_NAME" value="" />
      <option name="CLASS_NAME" value="" />
      <option name="METHOD_NAME" value="" />
      <option name="FOLDER_NAME" value="" />
      <option name="TEST_TYPE" value="TEST_SCRIPT" />
      <option name="PATTERN" value="" />
      <option name="USE_PATTERN" value="false" />
      <option name="PARAMS" value="" />
      <option name="USE_PARAM" value="false" />
      <method />
    </configuration>
    <configuration default="true" type="tests" factoryName="Unittests">
      <option name="INTERPRETER_OPTIONS" value="" />
      <option name="PARENT_ENVS" value="true" />
      <envs />
      <option name="SDK_HOME" value="" />
      <option name="WORKING_DIRECTORY" value="" />
      <option name="IS_MODULE_SDK" value="false" />
      <option name="ADD_CONTENT_ROOTS" value="true" />
      <option name="ADD_SOURCE_ROOTS" value="true" />
      <module name="python3-cgdk" />
      <EXTENSION ID="PythonCoverageRunConfigurationExtension" enabled="false" sample_coverage="true" runner="coverage.py" />
      <option name="SCRIPT_NAME" value="" />
      <option name="CLASS_NAME" value="" />
      <option name="METHOD_NAME" value="" />
      <option name="FOLDER_NAME" value="" />
      <option name="TEST_TYPE" value="TEST_SCRIPT" />
      <option name="PATTERN" value="" />
      <option name="USE_PATTERN" value="false" />
      <option name="PUREUNITTEST" value="true" />
      <option name="PARAMS" value="" />
      <option name="USE_PARAM" value="false" />
      <method />
    </configuration>
    <configuration default="true" type="tests" factoryName="py.test">
      <option name="INTERPRETER_OPTIONS" value="" />
      <option name="PARENT_ENVS" value="true" />
      <envs />
      <option name="SDK_HOME" value="" />
      <option name="WORKING_DIRECTORY" value="" />
      <option name="IS_MODULE_SDK" value="false" />
      <option name="ADD_CONTENT_ROOTS" value="true" />
      <option name="ADD_SOURCE_ROOTS" value="true" />
      <module name="python3-cgdk" />
      <EXTENSION ID="PythonCoverageRunConfigurationExtension" enabled="false" sample_coverage="true" runner="coverage.py" />
      <option name="SCRIPT_NAME" value="" />
      <option name="CLASS_NAME" value="" />
      <option name="METHOD_NAME" value="" />
      <option name="FOLDER_NAME" value="" />
      <option name="TEST_TYPE" value="TEST_SCRIPT" />
      <option name="PATTERN" value="" />
      <option name="USE_PATTERN" value="false" />
      <option name="testToRun" value="" />
      <option name="keywords" value="" />
      <option name="params" value="" />
      <option name="USE_PARAM" value="false" />
      <option name="USE_KEYWORD" value="false" />
      <method />
    </configuration>
    <recent_temporary>
      <list size="1">
        <item index="0" class="java.lang.String" itemvalue="Python.Runner" />
      </list>
    </recent_temporary>
  </component>
  <component name="ShelveChangesManager" show_recycled="false">
    <option name="remove_strategy" value="false" />
  </component>
  <component name="SvnConfiguration" myUseAcceleration="nothing" cleanupOnStartRun="true">
    <configuration useDefault="false">C:\Documents and Settings\developer\Application Data\Subversion</configuration>
    <supportedVersion>125</supportedVersion>
  </component>
  <component name="TaskManager">
    <task active="true" id="Default" summary="Default task">
      <changelist id="99395d8f-c85a-4376-9544-068b7fc2a693" name="Default" comment="" />
      <created>1330431162361</created>
      <option name="number" value="Default" />
      <option name="presentableId" value="Default" />
      <updated>1330431162361</updated>
    </task>
    <servers />
  </component>
  <component name="ToolWindowManager">
    <frame x="0" y="23" width="1440" height="822" extended-state="0" />
    <editor active="true" />
    <layout>
      <window_info id="TODO" active="false" anchor="bottom" auto_hide="false" internal_type="DOCKED" type="DOCKED" visible="false" show_stripe_button="true" weight="0.33" sideWeight="0.5" order="6" side_tool="false" content_ui="tabs" />
      <window_info id="Event Log" active="false" anchor="bottom" auto_hide="false" internal_type="DOCKED" type="DOCKED" visible="false" show_stripe_button="true" weight="0.32810867" sideWeight="0.5" order="7" side_tool="true" content_ui="tabs" />
<<<<<<< HEAD
      <window_info id="Run" active="false" anchor="bottom" auto_hide="false" internal_type="DOCKED" type="DOCKED" visible="false" show_stripe_button="true" weight="0.3291536" sideWeight="0.5" order="2" side_tool="false" content_ui="tabs" />
=======
      <window_info id="Database" active="false" anchor="right" auto_hide="false" internal_type="DOCKED" type="DOCKED" visible="false" show_stripe_button="true" weight="0.33" sideWeight="0.5" order="3" side_tool="false" content_ui="tabs" />
      <window_info id="Find" active="false" anchor="bottom" auto_hide="false" internal_type="DOCKED" type="DOCKED" visible="false" show_stripe_button="true" weight="0.33" sideWeight="0.5" order="1" side_tool="false" content_ui="tabs" />
>>>>>>> cb41462f928393865a4be9a8f896bd1f8388279f
      <window_info id="Version Control" active="false" anchor="bottom" auto_hide="false" internal_type="DOCKED" type="DOCKED" visible="false" show_stripe_button="true" weight="0.33" sideWeight="0.5" order="7" side_tool="false" content_ui="tabs" />
      <window_info id="Python Console" active="false" anchor="bottom" auto_hide="false" internal_type="DOCKED" type="DOCKED" visible="false" show_stripe_button="true" weight="0.33" sideWeight="0.5" order="8" side_tool="false" content_ui="tabs" />
<<<<<<< HEAD
=======
      <window_info id="Run" active="false" anchor="bottom" auto_hide="false" internal_type="DOCKED" type="DOCKED" visible="false" show_stripe_button="true" weight="0.3291536" sideWeight="0.5" order="2" side_tool="false" content_ui="tabs" />
      <window_info id="Structure" active="false" anchor="left" auto_hide="false" internal_type="DOCKED" type="DOCKED" visible="false" show_stripe_button="true" weight="0.25" sideWeight="0.5" order="1" side_tool="true" content_ui="tabs" />
>>>>>>> 3ee32dd5
      <window_info id="Terminal" active="false" anchor="bottom" auto_hide="false" internal_type="DOCKED" type="DOCKED" visible="false" show_stripe_button="true" weight="0.33" sideWeight="0.5" order="8" side_tool="false" content_ui="tabs" />
      <window_info id="Project" active="false" anchor="left" auto_hide="false" internal_type="DOCKED" type="DOCKED" visible="true" show_stripe_button="true" weight="0.19957082" sideWeight="0.45005876" order="0" side_tool="false" content_ui="combo" />
      <window_info id="Database" active="false" anchor="right" auto_hide="false" internal_type="DOCKED" type="DOCKED" visible="false" show_stripe_button="true" weight="0.33" sideWeight="0.5" order="3" side_tool="false" content_ui="tabs" />
      <window_info id="Find" active="false" anchor="bottom" auto_hide="false" internal_type="DOCKED" type="DOCKED" visible="false" show_stripe_button="true" weight="0.3287483" sideWeight="0.5" order="1" side_tool="false" content_ui="tabs" />
      <window_info id="Structure" active="false" anchor="left" auto_hide="false" internal_type="DOCKED" type="DOCKED" visible="false" show_stripe_button="true" weight="0.25" sideWeight="0.5" order="1" side_tool="true" content_ui="tabs" />
      <window_info id="Debug" active="false" anchor="bottom" auto_hide="false" internal_type="DOCKED" type="DOCKED" visible="false" show_stripe_button="true" weight="0.5490605" sideWeight="0.0" order="3" side_tool="false" content_ui="tabs" />
      <window_info id="Favorites" active="false" anchor="left" auto_hide="false" internal_type="DOCKED" type="DOCKED" visible="false" show_stripe_button="true" weight="0.33" sideWeight="0.5" order="2" side_tool="true" content_ui="tabs" />
<<<<<<< HEAD
      <window_info id="Data View" active="false" anchor="right" auto_hide="false" internal_type="DOCKED" type="DOCKED" visible="false" show_stripe_button="true" weight="0.33" sideWeight="0.5" order="4" side_tool="false" content_ui="tabs" />
=======
      <window_info id="Debug" active="false" anchor="bottom" auto_hide="false" internal_type="DOCKED" type="DOCKED" visible="false" show_stripe_button="true" weight="0.54858935" sideWeight="0.0" order="3" side_tool="false" content_ui="tabs" />
>>>>>>> 3ee32dd5
      <window_info id="Changes" active="false" anchor="bottom" auto_hide="false" internal_type="DOCKED" type="DOCKED" visible="false" show_stripe_button="true" weight="0.33" sideWeight="0.5" order="7" side_tool="false" content_ui="tabs" />
      <window_info id="Cvs" active="false" anchor="bottom" auto_hide="false" internal_type="DOCKED" type="DOCKED" visible="false" show_stripe_button="true" weight="0.25" sideWeight="0.5" order="4" side_tool="false" content_ui="tabs" />
      <window_info id="Message" active="false" anchor="bottom" auto_hide="false" internal_type="DOCKED" type="DOCKED" visible="false" show_stripe_button="true" weight="0.33" sideWeight="0.5" order="0" side_tool="false" content_ui="tabs" />
      <window_info id="Commander" active="false" anchor="right" auto_hide="false" internal_type="DOCKED" type="DOCKED" visible="false" show_stripe_button="true" weight="0.4" sideWeight="0.5" order="0" side_tool="false" content_ui="tabs" />
      <window_info id="Data Sources" active="false" anchor="right" auto_hide="false" internal_type="DOCKED" type="DOCKED" visible="false" show_stripe_button="true" weight="0.33" sideWeight="0.5" order="3" side_tool="false" content_ui="tabs" />
      <window_info id="Application Servers" active="false" anchor="bottom" auto_hide="false" internal_type="DOCKED" type="DOCKED" visible="false" show_stripe_button="true" weight="0.33" sideWeight="0.5" order="8" side_tool="false" content_ui="tabs" />
      <window_info id="Inspection" active="false" anchor="bottom" auto_hide="false" internal_type="DOCKED" type="DOCKED" visible="false" show_stripe_button="true" weight="0.4" sideWeight="0.5" order="5" side_tool="false" content_ui="tabs" />
      <window_info id="Hierarchy" active="false" anchor="right" auto_hide="false" internal_type="DOCKED" type="DOCKED" visible="false" show_stripe_button="true" weight="0.25" sideWeight="0.5" order="2" side_tool="false" content_ui="combo" />
      <window_info id="Ant Build" active="false" anchor="right" auto_hide="false" internal_type="DOCKED" type="DOCKED" visible="false" show_stripe_button="true" weight="0.25" sideWeight="0.5" order="1" side_tool="false" content_ui="tabs" />
    </layout>
  </component>
  <component name="TypeScriptGeneratedFilesManager">
    <option name="version" value="1" />
  </component>
  <component name="UnknownFeatures">
    <option featureType="com.intellij.fileTypeFactory" implementationName="*.properties" />
  </component>
  <component name="Vcs.Log.UiProperties">
    <option name="RECENTLY_FILTERED_USER_GROUPS">
      <collection />
    </option>
    <option name="RECENTLY_FILTERED_BRANCH_GROUPS">
      <collection />
    </option>
  </component>
  <component name="VcsContentAnnotationSettings">
    <option name="myLimit" value="2678400000" />
  </component>
  <component name="VcsManagerConfiguration">
    <option name="CHECK_CODE_SMELLS_BEFORE_PROJECT_COMMIT" value="true" />
    <option name="MAKE_NEW_CHANGELIST_ACTIVE" value="true" />
  </component>
  <component name="XDebuggerManager">
    <breakpoint-manager>
<<<<<<< HEAD
      <option name="time" value="15" />
=======
      <default-breakpoints>
        <breakpoint type="python-exception">
          <properties notifyOnTerminate="true" exception="BaseException">
            <option name="notifyOnTerminate" value="true" />
          </properties>
        </breakpoint>
      </default-breakpoints>
      <option name="time" value="39" />
>>>>>>> 3ee32dd5
    </breakpoint-manager>
    <watches-manager />
  </component>
  <component name="editorHistoryManager">
    <entry file="file://$PROJECT_DIR$/model/VehicleUpdate.py">
      <provider selected="true" editor-type-id="text-editor">
        <state relative-caret-position="40">
          <caret line="2" column="13" lean-forward="false" selection-start-line="2" selection-start-column="13" selection-end-line="2" selection-end-column="13" />
          <folding />
        </state>
      </provider>
    </entry>
    <entry file="file://$PROJECT_DIR$/model/ActionType.py">
      <provider selected="true" editor-type-id="text-editor">
        <state relative-caret-position="20">
          <caret line="1" column="4" lean-forward="false" selection-start-line="1" selection-start-column="4" selection-end-line="10" selection-end-column="32" />
          <folding />
        </state>
      </provider>
    </entry>
    <entry file="file://$PROJECT_DIR$/model/VehicleType.py">
      <provider selected="true" editor-type-id="text-editor">
        <state relative-caret-position="0">
          <caret line="0" column="6" lean-forward="false" selection-start-line="0" selection-start-column="6" selection-end-line="0" selection-end-column="6" />
          <folding />
        </state>
      </provider>
    </entry>
    <entry file="file://$PROJECT_DIR$/MyStrategy.py">
      <provider selected="true" editor-type-id="text-editor">
        <state relative-caret-position="0">
          <caret line="0" column="0" lean-forward="false" selection-start-line="0" selection-start-column="0" selection-end-line="0" selection-end-column="0" />
          <folding />
        </state>
      </provider>
    </entry>
    <entry file="file://$PROJECT_DIR$/model/VehicleUpdate.py">
      <provider selected="true" editor-type-id="text-editor">
        <state relative-caret-position="40">
          <caret line="2" column="13" lean-forward="false" selection-start-line="2" selection-start-column="13" selection-end-line="2" selection-end-column="13" />
          <folding />
        </state>
      </provider>
    </entry>
    <entry file="file://$PROJECT_DIR$/model/VehicleType.py">
      <provider selected="true" editor-type-id="text-editor">
        <state relative-caret-position="0">
          <caret line="0" column="6" lean-forward="false" selection-start-line="0" selection-start-column="6" selection-end-line="0" selection-end-column="6" />
          <folding />
        </state>
      </provider>
    </entry>
    <entry file="file://$PROJECT_DIR$/model/ActionType.py">
      <provider selected="true" editor-type-id="text-editor">
        <state relative-caret-position="20">
          <caret line="1" column="4" lean-forward="false" selection-start-line="1" selection-start-column="4" selection-end-line="10" selection-end-column="32" />
          <folding />
        </state>
      </provider>
    </entry>
    <entry file="file://$PROJECT_DIR$/MyStrategy.py">
      <provider selected="true" editor-type-id="text-editor">
        <state relative-caret-position="0">
          <caret line="0" column="0" lean-forward="false" selection-start-line="0" selection-start-column="0" selection-end-line="0" selection-end-column="0" />
          <folding />
        </state>
      </provider>
    </entry>
    <entry file="file://$PROJECT_DIR$/model/VehicleUpdate.py">
      <provider selected="true" editor-type-id="text-editor">
        <state relative-caret-position="40">
          <caret line="2" column="13" lean-forward="false" selection-start-line="2" selection-start-column="13" selection-end-line="2" selection-end-column="13" />
          <folding />
        </state>
      </provider>
    </entry>
    <entry file="file://$PROJECT_DIR$/model/ActionType.py">
      <provider selected="true" editor-type-id="text-editor">
        <state relative-caret-position="20">
          <caret line="1" column="4" lean-forward="false" selection-start-line="1" selection-start-column="4" selection-end-line="10" selection-end-column="32" />
          <folding />
        </state>
      </provider>
    </entry>
    <entry file="file://$PROJECT_DIR$/model/VehicleType.py">
      <provider selected="true" editor-type-id="text-editor">
        <state relative-caret-position="0">
          <caret line="0" column="6" lean-forward="false" selection-start-line="0" selection-start-column="6" selection-end-line="0" selection-end-column="6" />
          <folding />
        </state>
      </provider>
    </entry>
    <entry file="file://$PROJECT_DIR$/MyStrategy.py">
      <provider selected="true" editor-type-id="text-editor">
        <state relative-caret-position="0">
          <caret line="0" column="0" lean-forward="false" selection-start-line="0" selection-start-column="0" selection-end-line="0" selection-end-column="0" />
          <folding />
        </state>
      </provider>
    </entry>
    <entry file="file://$PROJECT_DIR$/MyStrategy.py">
      <provider selected="true" editor-type-id="text-editor">
        <state relative-caret-position="0">
          <caret line="0" column="0" lean-forward="false" selection-start-line="0" selection-start-column="0" selection-end-line="0" selection-end-column="0" />
          <folding />
        </state>
      </provider>
    </entry>
    <entry file="file://$PROJECT_DIR$/MyStrategy.py">
      <provider selected="true" editor-type-id="text-editor">
        <state relative-caret-position="0">
          <caret line="0" column="0" lean-forward="false" selection-start-line="0" selection-start-column="0" selection-end-line="0" selection-end-column="0" />
          <folding />
        </state>
      </provider>
    </entry>
    <entry file="file://$PROJECT_DIR$/MyStrategy.py">
      <provider selected="true" editor-type-id="text-editor">
        <state relative-caret-position="0">
          <caret line="0" column="0" lean-forward="false" selection-start-line="0" selection-start-column="0" selection-end-line="0" selection-end-column="0" />
          <folding />
        </state>
      </provider>
    </entry>
    <entry file="file://$PROJECT_DIR$/MyStrategy.py">
      <provider selected="true" editor-type-id="text-editor">
        <state relative-caret-position="0">
          <caret line="0" column="0" selection-start-line="0" selection-start-column="0" selection-end-line="0" selection-end-column="0" />
          <folding>
            <element signature="e#0#39#0" expanded="true" />
          </folding>
        </state>
      </provider>
    </entry>
    <entry file="file://$PROJECT_DIR$/MyStrategy.py">
      <provider selected="true" editor-type-id="text-editor">
        <state relative-caret-position="0">
          <caret line="0" column="0" selection-start-line="0" selection-start-column="0" selection-end-line="0" selection-end-column="0" />
          <folding>
            <element signature="e#0#39#0" expanded="true" />
          </folding>
        </state>
      </provider>
    </entry>
    <entry file="file://$PROJECT_DIR$/MyStrategy.py">
      <provider selected="true" editor-type-id="text-editor">
        <state relative-caret-position="0">
          <caret line="0" column="0" selection-start-line="0" selection-start-column="0" selection-end-line="0" selection-end-column="0" />
          <folding>
            <element signature="e#0#39#0" expanded="true" />
          </folding>
        </state>
      </provider>
    </entry>
    <entry file="file://$PROJECT_DIR$/MyStrategy.py">
      <provider selected="true" editor-type-id="text-editor">
        <state relative-caret-position="153">
          <caret line="13" column="0" lean-forward="false" selection-start-line="13" selection-start-column="0" selection-end-line="13" selection-end-column="0" />
          <folding />
        </state>
      </provider>
    </entry>
    <entry file="file://$PROJECT_DIR$/RemoteProcessClient.py">
      <provider selected="true" editor-type-id="text-editor">
        <state relative-caret-position="0">
          <caret line="0" column="0" lean-forward="false" selection-start-line="0" selection-start-column="0" selection-end-line="0" selection-end-column="0" />
        </state>
      </provider>
    </entry>
    <entry file="file://$PROJECT_DIR$/Runner.py">
      <provider selected="true" editor-type-id="text-editor">
        <state relative-caret-position="816">
          <caret line="52" column="0" lean-forward="false" selection-start-line="52" selection-start-column="0" selection-end-line="52" selection-end-column="0" />
        </state>
      </provider>
    </entry>
    <entry file="file://$PROJECT_DIR$/MyStrategy.py">
      <provider selected="true" editor-type-id="text-editor">
        <state relative-caret-position="0">
          <caret line="0" column="0" lean-forward="false" selection-start-line="0" selection-start-column="0" selection-end-line="0" selection-end-column="0" />
          <folding />
        </state>
      </provider>
    </entry>
    <entry file="file://$PROJECT_DIR$/MyStrategy.py">
      <provider selected="true" editor-type-id="text-editor">
        <state relative-caret-position="0">
          <caret line="0" column="0" lean-forward="false" selection-start-line="0" selection-start-column="0" selection-end-line="0" selection-end-column="0" />
          <folding />
        </state>
      </provider>
    </entry>
    <entry file="file://$PROJECT_DIR$/MyStrategy.py">
      <provider selected="true" editor-type-id="text-editor">
        <state relative-caret-position="0">
          <caret line="0" column="0" lean-forward="false" selection-start-line="0" selection-start-column="0" selection-end-line="0" selection-end-column="0" />
          <folding />
        </state>
      </provider>
    </entry>
    <entry file="file://$PROJECT_DIR$/MyStrategy.py">
      <provider selected="true" editor-type-id="text-editor">
        <state relative-caret-position="0">
          <caret line="0" column="0" lean-forward="false" selection-start-line="0" selection-start-column="0" selection-end-line="0" selection-end-column="0" />
          <folding />
        </state>
      </provider>
    </entry>
    <entry file="file://$PROJECT_DIR$/MyStrategy.py">
      <provider selected="true" editor-type-id="text-editor">
        <state relative-caret-position="0">
          <caret line="0" column="0" lean-forward="false" selection-start-line="0" selection-start-column="0" selection-end-line="0" selection-end-column="0" />
          <folding />
        </state>
      </provider>
    </entry>
    <entry file="file://$PROJECT_DIR$/MyStrategy.py">
      <provider selected="true" editor-type-id="text-editor">
        <state relative-caret-position="0">
          <caret line="0" column="0" lean-forward="false" selection-start-line="0" selection-start-column="0" selection-end-line="0" selection-end-column="0" />
          <folding />
        </state>
      </provider>
    </entry>
    <entry file="file://$PROJECT_DIR$/MyStrategy.py">
      <provider selected="true" editor-type-id="text-editor">
        <state relative-caret-position="0">
          <caret line="0" column="0" lean-forward="false" selection-start-line="0" selection-start-column="0" selection-end-line="0" selection-end-column="0" />
          <folding />
        </state>
      </provider>
    </entry>
    <entry file="file://$PROJECT_DIR$/MyStrategy.py">
      <provider selected="true" editor-type-id="text-editor">
        <state relative-caret-position="0">
          <caret line="0" column="0" lean-forward="false" selection-start-line="0" selection-start-column="0" selection-end-line="0" selection-end-column="0" />
          <folding />
        </state>
      </provider>
    </entry>
    <entry file="file://$PROJECT_DIR$/MyStrategy.py">
      <provider selected="true" editor-type-id="text-editor">
        <state relative-caret-position="0">
          <caret line="0" column="0" lean-forward="false" selection-start-line="0" selection-start-column="0" selection-end-line="0" selection-end-column="0" />
          <folding />
        </state>
      </provider>
    </entry>
    <entry file="file://$PROJECT_DIR$/MyStrategy.py">
      <provider selected="true" editor-type-id="text-editor">
        <state relative-caret-position="0">
          <caret line="0" column="0" lean-forward="false" selection-start-line="0" selection-start-column="0" selection-end-line="0" selection-end-column="0" />
          <folding />
        </state>
      </provider>
    </entry>
    <entry file="file://$PROJECT_DIR$/MyStrategy.py">
      <provider selected="true" editor-type-id="text-editor">
        <state relative-caret-position="0">
          <caret line="0" column="0" lean-forward="false" selection-start-line="0" selection-start-column="0" selection-end-line="0" selection-end-column="0" />
          <folding />
        </state>
      </provider>
    </entry>
    <entry file="file://$PROJECT_DIR$/MyStrategy.py">
      <provider selected="true" editor-type-id="text-editor">
        <state relative-caret-position="0">
          <caret line="0" column="0" lean-forward="false" selection-start-line="0" selection-start-column="0" selection-end-line="0" selection-end-column="0" />
          <folding />
        </state>
      </provider>
    </entry>
    <entry file="file://$PROJECT_DIR$/model/Player.py">
      <provider selected="true" editor-type-id="text-editor">
        <state relative-caret-position="0">
          <caret line="5" column="24" lean-forward="false" selection-start-line="0" selection-start-column="0" selection-end-line="0" selection-end-column="0" />
        </state>
      </provider>
    </entry>
    <entry file="file://$PROJECT_DIR$/model/PlayerContext.py">
      <provider selected="true" editor-type-id="text-editor">
        <state relative-caret-position="0">
          <caret line="6" column="26" lean-forward="false" selection-start-line="0" selection-start-column="0" selection-end-line="0" selection-end-column="0" />
        </state>
      </provider>
    </entry>
    <entry file="file://$PROJECT_DIR$/model/SkillType.py" />
    <entry file="file://$PROJECT_DIR$/model/Wizard.py" />
    <entry file="file://$PROJECT_DIR$/model/Move.py">
      <provider selected="true" editor-type-id="text-editor">
        <state relative-caret-position="306">
          <caret line="20" column="0" lean-forward="false" selection-start-line="20" selection-start-column="0" selection-end-line="20" selection-end-column="0" />
        </state>
      </provider>
    </entry>
    <entry file="file://$PROJECT_DIR$/model/Game.py">
      <provider selected="true" editor-type-id="text-editor">
        <state relative-caret-position="0">
          <caret line="0" column="0" lean-forward="false" selection-start-line="0" selection-start-column="0" selection-end-line="0" selection-end-column="0" />
        </state>
      </provider>
    </entry>
    <entry file="file://$USER_HOME$/.PyCharm2016.2/system/python_stubs/981757381/builtins.py" />
    <entry file="file://$PROJECT_DIR$/model/Unit.py">
      <provider selected="true" editor-type-id="text-editor">
        <state relative-caret-position="170">
          <caret line="10" column="7" lean-forward="false" selection-start-line="10" selection-start-column="7" selection-end-line="10" selection-end-column="7" />
        </state>
      </provider>
    </entry>
    <entry file="file://$PROJECT_DIR$/model/CircularUnit.py">
      <provider selected="true" editor-type-id="text-editor">
        <state relative-caret-position="85">
          <caret line="5" column="19" lean-forward="false" selection-start-line="5" selection-start-column="19" selection-end-line="5" selection-end-column="19" />
        </state>
      </provider>
    </entry>
<<<<<<< HEAD
    <entry file="file://$PROJECT_DIR$/model/Vehicle.py">
      <provider selected="true" editor-type-id="text-editor">
        <state relative-caret-position="442">
          <caret line="26" column="44" lean-forward="false" selection-start-line="26" selection-start-column="44" selection-end-line="26" selection-end-column="44" />
        </state>
      </provider>
    </entry>
    <entry file="file://$PROJECT_DIR$/RemoteProcessClient.py">
      <provider selected="true" editor-type-id="text-editor">
        <state relative-caret-position="547">
          <caret line="568" column="22" lean-forward="false" selection-start-line="568" selection-start-column="22" selection-end-line="568" selection-end-column="22" />
        </state>
      </provider>
    </entry>
    <entry file="file:///Library/Frameworks/Python.framework/Versions/3.6/lib/python3.6/statistics.py">
      <provider selected="true" editor-type-id="text-editor">
        <state relative-caret-position="10">
          <caret line="290" column="4" lean-forward="false" selection-start-line="290" selection-start-column="4" selection-end-line="290" selection-end-column="4" />
          <folding />
        </state>
      </provider>
    </entry>
    <entry file="file://$PROJECT_DIR$/model/VehicleUpdate.py">
      <provider selected="true" editor-type-id="text-editor">
        <state relative-caret-position="40">
          <caret line="2" column="13" lean-forward="false" selection-start-line="2" selection-start-column="13" selection-end-line="2" selection-end-column="13" />
          <folding />
        </state>
      </provider>
    </entry>
    <entry file="file://$PROJECT_DIR$/Runner.py">
      <provider selected="true" editor-type-id="text-editor">
        <state relative-caret-position="280">
          <caret line="14" column="42" lean-forward="false" selection-start-line="14" selection-start-column="26" selection-end-line="14" selection-end-column="42" />
          <folding />
        </state>
      </provider>
    </entry>
    <entry file="file://$PROJECT_DIR$/model/World.py">
=======
    <entry file="file://$PROJECT_DIR$/model/VehicleUpdate.py">
>>>>>>> 3ee32dd5
      <provider selected="true" editor-type-id="text-editor">
        <state relative-caret-position="540">
          <caret line="27" column="0" lean-forward="false" selection-start-line="27" selection-start-column="0" selection-end-line="27" selection-end-column="0" />
        </state>
      </provider>
    </entry>
    <entry file="file:///Library/Frameworks/Python.framework/Versions/3.6/lib/python3.6/typing.py">
      <provider selected="true" editor-type-id="text-editor">
        <state relative-caret-position="383">
          <caret line="2067" column="6" lean-forward="false" selection-start-line="2067" selection-start-column="6" selection-end-line="2067" selection-end-column="6" />
        </state>
      </provider>
    </entry>
    <entry file="file://$PROJECT_DIR$/model/VehicleType.py">
      <provider selected="true" editor-type-id="text-editor">
        <state relative-caret-position="0">
          <caret line="0" column="6" lean-forward="false" selection-start-line="0" selection-start-column="6" selection-end-line="0" selection-end-column="6" />
          <folding />
        </state>
      </provider>
    </entry>
    <entry file="file://$PROJECT_DIR$/model/ActionType.py">
      <provider selected="true" editor-type-id="text-editor">
        <state relative-caret-position="240">
          <caret line="12" column="0" lean-forward="false" selection-start-line="12" selection-start-column="0" selection-end-line="12" selection-end-column="0" />
          <folding />
        </state>
      </provider>
    </entry>
<<<<<<< HEAD
    <entry file="file://$PROJECT_DIR$/../local-runner-ru/local-runner.default.properties">
      <provider selected="true" editor-type-id="text-editor">
<<<<<<< HEAD
        <state relative-caret-position="580">
          <caret line="29" column="13" lean-forward="false" selection-start-line="29" selection-start-column="13" selection-end-line="29" selection-end-column="13" />
          <folding />
        </state>
      </provider>
    </entry>
    <entry file="file://$USER_HOME$/Library/Caches/PyCharm2017.2/python_stubs/-2010535109/_collections.py">
      <provider selected="true" editor-type-id="text-editor">
        <state relative-caret-position="242">
          <caret line="130" column="8" lean-forward="false" selection-start-line="130" selection-start-column="8" selection-end-line="130" selection-end-column="8" />
          <folding />
=======
        <state relative-caret-position="547">
          <caret line="568" column="22" selection-start-line="568" selection-start-column="22" selection-end-line="568" selection-end-column="22" />
>>>>>>> cb41462f928393865a4be9a8f896bd1f8388279f
=======
    <entry file="file://$USER_HOME$/.PyCharm2016.2/system/python_stubs/981757381/_socket.py">
      <provider selected="true" editor-type-id="text-editor">
        <state relative-caret-position="134">
          <caret line="560" column="8" selection-start-line="560" selection-start-column="8" selection-end-line="560" selection-end-column="8" />
          <folding />
        </state>
      </provider>
    </entry>
    <entry file="file://$USER_HOME$/.PyCharm2016.2/system/python_stubs/981757381/_struct.py">
      <provider selected="true" editor-type-id="text-editor">
        <state relative-caret-position="0">
          <caret line="0" column="0" selection-start-line="0" selection-start-column="0" selection-end-line="0" selection-end-column="0" />
          <folding />
        </state>
      </provider>
    </entry>
    <entry file="file://$PROJECT_DIR$/Runner.py">
      <provider selected="true" editor-type-id="text-editor">
        <state relative-caret-position="442">
          <caret line="26" column="29" selection-start-line="26" selection-start-column="29" selection-end-line="26" selection-end-column="29" />
          <folding>
            <element signature="e#0#10#0" expanded="false" />
          </folding>
        </state>
      </provider>
    </entry>
    <entry file="file://$USER_HOME$/.PyCharm2016.2/system/python_stubs/981757381/builtins.py">
      <provider selected="true" editor-type-id="text-editor">
        <state relative-caret-position="309">
          <caret line="276" column="4" selection-start-line="276" selection-start-column="4" selection-end-line="276" selection-end-column="4" />
          <folding />
        </state>
      </provider>
    </entry>
    <entry file="file://$PROJECT_DIR$/RemoteProcessClient.py">
      <provider selected="true" editor-type-id="text-editor">
        <state relative-caret-position="0">
          <caret line="0" column="0" selection-start-line="0" selection-start-column="0" selection-end-line="0" selection-end-column="0" />
          <folding>
            <element signature="e#0#14#0" expanded="true" />
          </folding>
>>>>>>> 3ee32dd5
        </state>
      </provider>
    </entry>
    <entry file="file://$PROJECT_DIR$/MyStrategy.py">
      <provider selected="true" editor-type-id="text-editor">
<<<<<<< HEAD
<<<<<<< HEAD
        <state relative-caret-position="138">
          <caret line="67" column="23" lean-forward="false" selection-start-line="67" selection-start-column="23" selection-end-line="67" selection-end-column="23" />
          <folding />
=======
        <state relative-caret-position="221">
          <caret line="13" column="0" selection-start-line="13" selection-start-column="0" selection-end-line="13" selection-end-column="0" />
=======
        <state relative-caret-position="306">
          <caret line="18" column="0" selection-start-line="18" selection-start-column="0" selection-end-line="18" selection-end-column="0" />
>>>>>>> 3ee32dd5
          <folding>
            <element signature="e#0#39#0" expanded="true" />
          </folding>
>>>>>>> cb41462f928393865a4be9a8f896bd1f8388279f
        </state>
      </provider>
    </entry>
  </component>
</project>
<|MERGE_RESOLUTION|>--- conflicted
+++ resolved
@@ -1,1018 +1,151 @@
-<?xml version="1.0" encoding="UTF-8"?>
-<project version="4">
-  <component name="ChangeListManager">
-    <list default="true" id="99395d8f-c85a-4376-9544-068b7fc2a693" name="Default" comment="">
-      <change type="DELETED" beforePath="$PROJECT_DIR$/model/CarType.py" afterPath="" />
-      <change type="DELETED" beforePath="$PROJECT_DIR$/model/RectangularUnit.py" afterPath="" />
-      <change type="DELETED" beforePath="$PROJECT_DIR$/model/TileType.py" afterPath="" />
-      <change type="DELETED" beforePath="$PROJECT_DIR$/model/Direction.py" afterPath="" />
-      <change type="DELETED" beforePath="$PROJECT_DIR$/model/Car.py" afterPath="" />
-      <change type="DELETED" beforePath="$PROJECT_DIR$/model/OilSlick.py" afterPath="" />
-      <change type="MODIFICATION" beforePath="$PROJECT_DIR$/model/Bonus.py" afterPath="$PROJECT_DIR$/model/Bonus.py" />
-      <change type="MODIFICATION" beforePath="$PROJECT_DIR$/.idea/python3-cgdk.iml" afterPath="$PROJECT_DIR$/.idea/python3-cgdk.iml" />
-      <change type="MODIFICATION" beforePath="$PROJECT_DIR$/model/Projectile.py" afterPath="$PROJECT_DIR$/model/Projectile.py" />
-      <change type="MODIFICATION" beforePath="$PROJECT_DIR$/model/CircularUnit.py" afterPath="$PROJECT_DIR$/model/CircularUnit.py" />
-      <change type="MODIFICATION" beforePath="$PROJECT_DIR$/model/Player.py" afterPath="$PROJECT_DIR$/model/Player.py" />
-      <change type="MODIFICATION" beforePath="$PROJECT_DIR$/model/BonusType.py" afterPath="$PROJECT_DIR$/model/BonusType.py" />
-      <change type="MODIFICATION" beforePath="$PROJECT_DIR$/model/Move.py" afterPath="$PROJECT_DIR$/model/Move.py" />
-      <change type="MODIFICATION" beforePath="$PROJECT_DIR$/.idea/workspace.xml" afterPath="$PROJECT_DIR$/.idea/workspace.xml" />
-      <change type="MODIFICATION" beforePath="$PROJECT_DIR$/.idea/misc.xml" afterPath="$PROJECT_DIR$/.idea/misc.xml" />
-      <change type="MODIFICATION" beforePath="$PROJECT_DIR$/RemoteProcessClient.py" afterPath="$PROJECT_DIR$/RemoteProcessClient.py" />
-      <change type="MODIFICATION" beforePath="$PROJECT_DIR$/model/World.py" afterPath="$PROJECT_DIR$/model/World.py" />
-      <change type="MODIFICATION" beforePath="$PROJECT_DIR$/MyStrategy.py" afterPath="$PROJECT_DIR$/MyStrategy.py" />
-      <change type="MODIFICATION" beforePath="$PROJECT_DIR$/model/Game.py" afterPath="$PROJECT_DIR$/model/Game.py" />
-      <change type="MODIFICATION" beforePath="$PROJECT_DIR$/model/ProjectileType.py" afterPath="$PROJECT_DIR$/model/ProjectileType.py" />
-      <change type="MODIFICATION" beforePath="$PROJECT_DIR$/model/Unit.py" afterPath="$PROJECT_DIR$/model/Unit.py" />
-      <change type="MODIFICATION" beforePath="$PROJECT_DIR$/model/PlayerContext.py" afterPath="$PROJECT_DIR$/model/PlayerContext.py" />
-    </list>
-    <ignored path="python3-cgdk.iws" />
-    <ignored path=".idea/workspace.xml" />
-    <ignored path=".idea/dataSources.local.xml" />
-    <option name="EXCLUDED_CONVERTED_TO_IGNORED" value="true" />
-    <option name="TRACKING_ENABLED" value="true" />
-    <option name="SHOW_DIALOG" value="false" />
-    <option name="HIGHLIGHT_CONFLICTS" value="true" />
-    <option name="HIGHLIGHT_NON_ACTIVE_CHANGELIST" value="false" />
-    <option name="LAST_RESOLUTION" value="IGNORE" />
-  </component>
-  <component name="CoverageDataManager">
-    <SUITE FILE_PATH="coverage/python3-cgdk$Runner.coverage" NAME="Runner Coverage Results" MODIFIED="1511100231862" SOURCE_PROVIDER="com.intellij.coverage.DefaultCoverageFileProvider" RUNNER="coverage.py" COVERAGE_BY_TEST_ENABLED="true" COVERAGE_TRACING_ENABLED="false" WORKING_DIRECTORY="$PROJECT_DIR$" />
-  </component>
-  <component name="CreatePatchCommitExecutor">
-    <option name="PATCH_PATH" value="" />
-  </component>
-  <component name="FavoritesManager">
-    <favorites_list name="python3-cgdk" />
-  </component>
-  <component name="FileEditorManager">
-    <leaf SIDE_TABS_SIZE_LIMIT_KEY="300">
-      <file leaf-file-name="local-runner.default.properties" pinned="false" current-in-tab="false">
-        <entry file="file://$PROJECT_DIR$/../local-runner-ru/local-runner.default.properties">
-          <provider selected="true" editor-type-id="text-editor">
-            <state relative-caret-position="580">
-              <caret line="29" column="13" lean-forward="false" selection-start-line="29" selection-start-column="13" selection-end-line="29" selection-end-column="13" />
-              <folding />
-            </state>
-          </provider>
-        </entry>
-      </file>
-      <file leaf-file-name="MyStrategy.py" pinned="false" current-in-tab="true">
-        <entry file="file://$PROJECT_DIR$/MyStrategy.py">
-          <provider selected="true" editor-type-id="text-editor">
-<<<<<<< HEAD
-<<<<<<< HEAD
-            <state relative-caret-position="138">
-              <caret line="67" column="23" lean-forward="false" selection-start-line="67" selection-start-column="23" selection-end-line="67" selection-end-column="23" />
-              <folding />
-=======
-            <state relative-caret-position="221">
-              <caret line="13" column="0" selection-start-line="13" selection-start-column="0" selection-end-line="13" selection-end-column="0" />
-=======
-            <state relative-caret-position="306">
-              <caret line="18" column="0" selection-start-line="18" selection-start-column="0" selection-end-line="18" selection-end-column="0" />
->>>>>>> 3ee32dd5
-              <folding>
-                <element signature="e#0#39#0" expanded="true" />
-              </folding>
->>>>>>> cb41462f928393865a4be9a8f896bd1f8388279f
-            </state>
-          </provider>
-        </entry>
-      </file>
-    </leaf>
-  </component>
-  <component name="FindInProjectRecents">
-    <findStrings>
-      <find>tick_co</find>
-      <find>group</find>
-      <find>Sched</find>
-    </findStrings>
-  </component>
-  <component name="FindManager">
-    <FindUsagesManager>
-      <setting name="OPEN_NEW_TAB" value="false" />
-    </FindUsagesManager>
-  </component>
-  <component name="Git.Settings">
-    <option name="RECENT_GIT_ROOT_PATH" value="$PROJECT_DIR$" />
-  </component>
-  <component name="IdeDocumentHistory">
-    <option name="CHANGED_PATHS">
-      <list>
-        <option value="$PROJECT_DIR$/model/Wizard.py" />
-        <option value="$PROJECT_DIR$/model/Game.py" />
-        <option value="$PROJECT_DIR$/model/World.py" />
-        <option value="$PROJECT_DIR$/model/Unit.py" />
-        <option value="$PROJECT_DIR$/model/Vehicle.py" />
-        <option value="$PROJECT_DIR$/Runner.py" />
-        <option value="$PROJECT_DIR$/RemoteProcessClient.py" />
-<<<<<<< HEAD
-        <option value="$PROJECT_DIR$/../local-runner-ru/local-runner.default.properties" />
-=======
->>>>>>> 3ee32dd5
-        <option value="$PROJECT_DIR$/MyStrategy.py" />
-      </list>
-    </option>
-  </component>
-  <component name="JsBuildToolGruntFileManager" detection-done="true" sorting="DEFINITION_ORDER" />
-  <component name="JsBuildToolPackageJson" detection-done="true" sorting="DEFINITION_ORDER" />
-  <component name="JsGulpfileManager">
-    <detection-done>true</detection-done>
-    <sorting>DEFINITION_ORDER</sorting>
-  </component>
-  <component name="ProjectFrameBounds">
-    <option name="y" value="23" />
-    <option name="width" value="1440" />
-    <option name="height" value="822" />
-  </component>
-  <component name="ProjectInspectionProfilesVisibleTreeState">
-    <entry key="Project Default">
-      <profile-state>
-        <expanded-state>
-          <State>
-            <id />
-          </State>
-          <State>
-            <id>Python</id>
-          </State>
-        </expanded-state>
-        <selected-state>
-          <State>
-            <id>PyCompatibilityInspection</id>
-          </State>
-        </selected-state>
-      </profile-state>
-    </entry>
-  </component>
-  <component name="ProjectLevelVcsManager" settingsEditedManually="true" />
-  <component name="ProjectReloadState">
-    <option name="STATE" value="0" />
-  </component>
-  <component name="ProjectView">
-    <navigator currentView="ProjectPane" proportions="" version="1">
-      <flattenPackages />
-      <showMembers />
-      <showModules />
-      <showLibraryContents />
-      <hideEmptyPackages />
-      <abbreviatePackageNames />
-      <autoscrollToSource />
-      <autoscrollFromSource />
-      <sortByType />
-      <manualOrder />
-      <foldersAlwaysOnTop value="true" />
-    </navigator>
-    <panes>
-<<<<<<< HEAD
-      <pane id="Scope" />
-      <pane id="Scratches" />
-=======
->>>>>>> cb41462f928393865a4be9a8f896bd1f8388279f
-      <pane id="ProjectPane">
-        <subPane>
-          <expand>
-            <path>
-              <item name="python3-cgdk" type="b2602c69:ProjectViewProjectNode" />
-              <item name="codewars" type="462c0819:PsiDirectoryNode" />
-            </path>
-          </expand>
-          <select />
-        </subPane>
-      </pane>
-      <pane id="Scope" />
-      <pane id="Scratches" />
-    </panes>
-  </component>
-  <component name="PropertiesComponent">
-    <property name="options.splitter.main.proportions" value="0.3" />
-    <property name="WebServerToolWindowFactoryState" value="false" />
-    <property name="recentsLimit" value="5" />
-    <property name="options.lastSelected" value="com.jetbrains.python.configuration.PythonSdkConfigurable" />
-    <property name="last_opened_file_path" value="$PROJECT_DIR$" />
-    <property name="options.searchVisible" value="true" />
-    <property name="options.splitter.details.proportions" value="0.2" />
-    <property name="settings.editor.selected.configurable" value="preferences.sourceCode.Python" />
-    <property name="js-jscs-nodeInterpreter" value="C:\Programs\nodejs\node.exe" />
-  </component>
-  <component name="RecentsManager">
-    <key name="CopyFile.RECENT_KEYS">
-      <recent name="P:\russianaicup\2013-codetroopers\code\gameclients\python3-cgdk\model" />
-    </key>
-  </component>
-  <component name="RunDashboard">
-    <option name="ruleStates">
-      <list>
-        <RuleState>
-          <option name="name" value="ConfigurationTypeDashboardGroupingRule" />
-        </RuleState>
-        <RuleState>
-          <option name="name" value="StatusDashboardGroupingRule" />
-        </RuleState>
-      </list>
-    </option>
-  </component>
-  <component name="RunManager" selected="Python.Runner">
-    <configuration name="Runner" type="PythonConfigurationType" factoryName="Python" temporary="true">
-      <option name="INTERPRETER_OPTIONS" value="" />
-      <option name="PARENT_ENVS" value="true" />
-      <envs>
-        <env name="PYTHONUNBUFFERED" value="1" />
-      </envs>
-      <option name="SDK_HOME" value="" />
-      <option name="WORKING_DIRECTORY" value="$PROJECT_DIR$" />
-      <option name="IS_MODULE_SDK" value="true" />
-      <option name="ADD_CONTENT_ROOTS" value="true" />
-      <option name="ADD_SOURCE_ROOTS" value="true" />
-      <module name="python3-cgdk" />
-      <EXTENSION ID="PythonCoverageRunConfigurationExtension" enabled="false" sample_coverage="true" runner="coverage.py" />
-      <option name="SCRIPT_NAME" value="$PROJECT_DIR$/Runner.py" />
-      <option name="PARAMETERS" value="" />
-      <option name="SHOW_COMMAND_LINE" value="false" />
-      <option name="EMULATE_TERMINAL" value="false" />
-      <RunnerSettings RunnerId="PyDebugRunner" />
-      <ConfigurationWrapper RunnerId="PyDebugRunner" />
-    </configuration>
-    <configuration default="true" type="js.build_tools.gulp" factoryName="Gulp.js">
-      <node-interpreter>project</node-interpreter>
-      <node-options />
-      <gulpfile />
-      <tasks />
-      <arguments />
-      <envs />
-    </configuration>
-    <configuration default="true" type="DjangoTestsConfigurationType" factoryName="Django tests">
-      <option name="INTERPRETER_OPTIONS" value="" />
-      <option name="PARENT_ENVS" value="true" />
-      <envs>
-        <env name="PYTHONUNBUFFERED" value="1" />
-      </envs>
-      <option name="SDK_HOME" value="" />
-      <option name="WORKING_DIRECTORY" value="" />
-      <option name="IS_MODULE_SDK" value="false" />
-      <option name="ADD_CONTENT_ROOTS" value="true" />
-      <option name="ADD_SOURCE_ROOTS" value="true" />
-      <module name="python3-cgdk" />
-      <EXTENSION ID="PythonCoverageRunConfigurationExtension" enabled="false" sample_coverage="true" runner="coverage.py" />
-      <option name="TARGET" value="" />
-      <option name="SETTINGS_FILE" value="" />
-      <option name="CUSTOM_SETTINGS" value="false" />
-      <option name="USE_OPTIONS" value="false" />
-      <option name="OPTIONS" value="" />
-      <method />
-    </configuration>
-    <configuration default="true" type="JavascriptDebugType" factoryName="JavaScript Debug">
-      <method />
-    </configuration>
-    <configuration default="true" type="PyBehaveRunConfigurationType" factoryName="Behave">
-      <option name="INTERPRETER_OPTIONS" value="" />
-      <option name="PARENT_ENVS" value="true" />
-      <envs />
-      <option name="SDK_HOME" value="" />
-      <option name="WORKING_DIRECTORY" value="" />
-      <option name="IS_MODULE_SDK" value="false" />
-      <option name="ADD_CONTENT_ROOTS" value="true" />
-      <option name="ADD_SOURCE_ROOTS" value="true" />
-      <module name="python3-cgdk" />
-      <EXTENSION ID="PythonCoverageRunConfigurationExtension" enabled="false" sample_coverage="true" runner="coverage.py" />
-      <option name="ADDITIONAL_ARGS" value="" />
-      <method />
-    </configuration>
-    <configuration default="true" type="PyLettuceRunConfigurationType" factoryName="Lettuce">
-      <option name="INTERPRETER_OPTIONS" value="" />
-      <option name="PARENT_ENVS" value="true" />
-      <envs />
-      <option name="SDK_HOME" value="" />
-      <option name="WORKING_DIRECTORY" value="" />
-      <option name="IS_MODULE_SDK" value="false" />
-      <option name="ADD_CONTENT_ROOTS" value="true" />
-      <option name="ADD_SOURCE_ROOTS" value="true" />
-      <module name="python3-cgdk" />
-      <EXTENSION ID="PythonCoverageRunConfigurationExtension" enabled="false" sample_coverage="true" runner="coverage.py" />
-      <option name="ADDITIONAL_ARGS" value="" />
-      <method />
-    </configuration>
-    <configuration default="true" type="PythonConfigurationType" factoryName="Python">
-      <option name="INTERPRETER_OPTIONS" value="" />
-      <option name="PARENT_ENVS" value="true" />
-      <envs>
-        <env name="PYTHONUNBUFFERED" value="1" />
-      </envs>
-      <option name="SDK_HOME" value="" />
-      <option name="WORKING_DIRECTORY" value="" />
-      <option name="IS_MODULE_SDK" value="false" />
-      <option name="ADD_CONTENT_ROOTS" value="true" />
-      <option name="ADD_SOURCE_ROOTS" value="true" />
-      <module name="python3-cgdk" />
-      <EXTENSION ID="PythonCoverageRunConfigurationExtension" enabled="false" sample_coverage="true" runner="coverage.py" />
-      <option name="SCRIPT_NAME" value="" />
-      <option name="PARAMETERS" value="" />
-      <option name="SHOW_COMMAND_LINE" value="false" />
-      <method />
-    </configuration>
-    <configuration default="true" type="Tox" factoryName="Tox">
-      <option name="INTERPRETER_OPTIONS" value="" />
-      <option name="PARENT_ENVS" value="true" />
-      <envs />
-      <option name="SDK_HOME" value="" />
-      <option name="WORKING_DIRECTORY" value="" />
-      <option name="IS_MODULE_SDK" value="false" />
-      <option name="ADD_CONTENT_ROOTS" value="true" />
-      <option name="ADD_SOURCE_ROOTS" value="true" />
-      <EXTENSION ID="PythonCoverageRunConfigurationExtension" enabled="false" sample_coverage="true" runner="coverage.py" />
-      <module name="python3-cgdk" />
-      <method />
-    </configuration>
-    <configuration default="true" type="js.build_tools.npm" factoryName="npm">
-      <command value="run-script" />
-      <scripts />
-      <node-interpreter value="project" />
-      <envs />
-      <method />
-    </configuration>
-    <configuration default="true" type="tests" factoryName="Attests">
-      <option name="INTERPRETER_OPTIONS" value="" />
-      <option name="PARENT_ENVS" value="true" />
-      <envs />
-      <option name="SDK_HOME" value="" />
-      <option name="WORKING_DIRECTORY" value="" />
-      <option name="IS_MODULE_SDK" value="false" />
-      <option name="ADD_CONTENT_ROOTS" value="true" />
-      <option name="ADD_SOURCE_ROOTS" value="true" />
-      <module name="python3-cgdk" />
-      <EXTENSION ID="PythonCoverageRunConfigurationExtension" enabled="false" sample_coverage="true" runner="coverage.py" />
-      <option name="SCRIPT_NAME" value="" />
-      <option name="CLASS_NAME" value="" />
-      <option name="METHOD_NAME" value="" />
-      <option name="FOLDER_NAME" value="" />
-      <option name="TEST_TYPE" value="TEST_SCRIPT" />
-      <option name="PATTERN" value="" />
-      <option name="USE_PATTERN" value="false" />
-      <method />
-    </configuration>
-    <configuration default="true" type="tests" factoryName="Doctests">
-      <option name="INTERPRETER_OPTIONS" value="" />
-      <option name="PARENT_ENVS" value="true" />
-      <envs />
-      <option name="SDK_HOME" value="" />
-      <option name="WORKING_DIRECTORY" value="" />
-      <option name="IS_MODULE_SDK" value="false" />
-      <option name="ADD_CONTENT_ROOTS" value="true" />
-      <option name="ADD_SOURCE_ROOTS" value="true" />
-      <module name="python3-cgdk" />
-      <EXTENSION ID="PythonCoverageRunConfigurationExtension" enabled="false" sample_coverage="true" runner="coverage.py" />
-      <option name="SCRIPT_NAME" value="" />
-      <option name="CLASS_NAME" value="" />
-      <option name="METHOD_NAME" value="" />
-      <option name="FOLDER_NAME" value="" />
-      <option name="TEST_TYPE" value="TEST_SCRIPT" />
-      <option name="PATTERN" value="" />
-      <option name="USE_PATTERN" value="false" />
-      <method />
-    </configuration>
-    <configuration default="true" type="tests" factoryName="Nosetests">
-      <option name="INTERPRETER_OPTIONS" value="" />
-      <option name="PARENT_ENVS" value="true" />
-      <envs />
-      <option name="SDK_HOME" value="" />
-      <option name="WORKING_DIRECTORY" value="" />
-      <option name="IS_MODULE_SDK" value="false" />
-      <option name="ADD_CONTENT_ROOTS" value="true" />
-      <option name="ADD_SOURCE_ROOTS" value="true" />
-      <module name="python3-cgdk" />
-      <EXTENSION ID="PythonCoverageRunConfigurationExtension" enabled="false" sample_coverage="true" runner="coverage.py" />
-      <option name="SCRIPT_NAME" value="" />
-      <option name="CLASS_NAME" value="" />
-      <option name="METHOD_NAME" value="" />
-      <option name="FOLDER_NAME" value="" />
-      <option name="TEST_TYPE" value="TEST_SCRIPT" />
-      <option name="PATTERN" value="" />
-      <option name="USE_PATTERN" value="false" />
-      <option name="PARAMS" value="" />
-      <option name="USE_PARAM" value="false" />
-      <method />
-    </configuration>
-    <configuration default="true" type="tests" factoryName="Unittests">
-      <option name="INTERPRETER_OPTIONS" value="" />
-      <option name="PARENT_ENVS" value="true" />
-      <envs />
-      <option name="SDK_HOME" value="" />
-      <option name="WORKING_DIRECTORY" value="" />
-      <option name="IS_MODULE_SDK" value="false" />
-      <option name="ADD_CONTENT_ROOTS" value="true" />
-      <option name="ADD_SOURCE_ROOTS" value="true" />
-      <module name="python3-cgdk" />
-      <EXTENSION ID="PythonCoverageRunConfigurationExtension" enabled="false" sample_coverage="true" runner="coverage.py" />
-      <option name="SCRIPT_NAME" value="" />
-      <option name="CLASS_NAME" value="" />
-      <option name="METHOD_NAME" value="" />
-      <option name="FOLDER_NAME" value="" />
-      <option name="TEST_TYPE" value="TEST_SCRIPT" />
-      <option name="PATTERN" value="" />
-      <option name="USE_PATTERN" value="false" />
-      <option name="PUREUNITTEST" value="true" />
-      <option name="PARAMS" value="" />
-      <option name="USE_PARAM" value="false" />
-      <method />
-    </configuration>
-    <configuration default="true" type="tests" factoryName="py.test">
-      <option name="INTERPRETER_OPTIONS" value="" />
-      <option name="PARENT_ENVS" value="true" />
-      <envs />
-      <option name="SDK_HOME" value="" />
-      <option name="WORKING_DIRECTORY" value="" />
-      <option name="IS_MODULE_SDK" value="false" />
-      <option name="ADD_CONTENT_ROOTS" value="true" />
-      <option name="ADD_SOURCE_ROOTS" value="true" />
-      <module name="python3-cgdk" />
-      <EXTENSION ID="PythonCoverageRunConfigurationExtension" enabled="false" sample_coverage="true" runner="coverage.py" />
-      <option name="SCRIPT_NAME" value="" />
-      <option name="CLASS_NAME" value="" />
-      <option name="METHOD_NAME" value="" />
-      <option name="FOLDER_NAME" value="" />
-      <option name="TEST_TYPE" value="TEST_SCRIPT" />
-      <option name="PATTERN" value="" />
-      <option name="USE_PATTERN" value="false" />
-      <option name="testToRun" value="" />
-      <option name="keywords" value="" />
-      <option name="params" value="" />
-      <option name="USE_PARAM" value="false" />
-      <option name="USE_KEYWORD" value="false" />
-      <method />
-    </configuration>
-    <recent_temporary>
-      <list size="1">
-        <item index="0" class="java.lang.String" itemvalue="Python.Runner" />
-      </list>
-    </recent_temporary>
-  </component>
-  <component name="ShelveChangesManager" show_recycled="false">
-    <option name="remove_strategy" value="false" />
-  </component>
-  <component name="SvnConfiguration" myUseAcceleration="nothing" cleanupOnStartRun="true">
-    <configuration useDefault="false">C:\Documents and Settings\developer\Application Data\Subversion</configuration>
-    <supportedVersion>125</supportedVersion>
-  </component>
-  <component name="TaskManager">
-    <task active="true" id="Default" summary="Default task">
-      <changelist id="99395d8f-c85a-4376-9544-068b7fc2a693" name="Default" comment="" />
-      <created>1330431162361</created>
-      <option name="number" value="Default" />
-      <option name="presentableId" value="Default" />
-      <updated>1330431162361</updated>
-    </task>
-    <servers />
-  </component>
-  <component name="ToolWindowManager">
-    <frame x="0" y="23" width="1440" height="822" extended-state="0" />
-    <editor active="true" />
-    <layout>
-      <window_info id="TODO" active="false" anchor="bottom" auto_hide="false" internal_type="DOCKED" type="DOCKED" visible="false" show_stripe_button="true" weight="0.33" sideWeight="0.5" order="6" side_tool="false" content_ui="tabs" />
-      <window_info id="Event Log" active="false" anchor="bottom" auto_hide="false" internal_type="DOCKED" type="DOCKED" visible="false" show_stripe_button="true" weight="0.32810867" sideWeight="0.5" order="7" side_tool="true" content_ui="tabs" />
-<<<<<<< HEAD
-      <window_info id="Run" active="false" anchor="bottom" auto_hide="false" internal_type="DOCKED" type="DOCKED" visible="false" show_stripe_button="true" weight="0.3291536" sideWeight="0.5" order="2" side_tool="false" content_ui="tabs" />
-=======
-      <window_info id="Database" active="false" anchor="right" auto_hide="false" internal_type="DOCKED" type="DOCKED" visible="false" show_stripe_button="true" weight="0.33" sideWeight="0.5" order="3" side_tool="false" content_ui="tabs" />
-      <window_info id="Find" active="false" anchor="bottom" auto_hide="false" internal_type="DOCKED" type="DOCKED" visible="false" show_stripe_button="true" weight="0.33" sideWeight="0.5" order="1" side_tool="false" content_ui="tabs" />
->>>>>>> cb41462f928393865a4be9a8f896bd1f8388279f
-      <window_info id="Version Control" active="false" anchor="bottom" auto_hide="false" internal_type="DOCKED" type="DOCKED" visible="false" show_stripe_button="true" weight="0.33" sideWeight="0.5" order="7" side_tool="false" content_ui="tabs" />
-      <window_info id="Python Console" active="false" anchor="bottom" auto_hide="false" internal_type="DOCKED" type="DOCKED" visible="false" show_stripe_button="true" weight="0.33" sideWeight="0.5" order="8" side_tool="false" content_ui="tabs" />
-<<<<<<< HEAD
-=======
-      <window_info id="Run" active="false" anchor="bottom" auto_hide="false" internal_type="DOCKED" type="DOCKED" visible="false" show_stripe_button="true" weight="0.3291536" sideWeight="0.5" order="2" side_tool="false" content_ui="tabs" />
-      <window_info id="Structure" active="false" anchor="left" auto_hide="false" internal_type="DOCKED" type="DOCKED" visible="false" show_stripe_button="true" weight="0.25" sideWeight="0.5" order="1" side_tool="true" content_ui="tabs" />
->>>>>>> 3ee32dd5
-      <window_info id="Terminal" active="false" anchor="bottom" auto_hide="false" internal_type="DOCKED" type="DOCKED" visible="false" show_stripe_button="true" weight="0.33" sideWeight="0.5" order="8" side_tool="false" content_ui="tabs" />
-      <window_info id="Project" active="false" anchor="left" auto_hide="false" internal_type="DOCKED" type="DOCKED" visible="true" show_stripe_button="true" weight="0.19957082" sideWeight="0.45005876" order="0" side_tool="false" content_ui="combo" />
-      <window_info id="Database" active="false" anchor="right" auto_hide="false" internal_type="DOCKED" type="DOCKED" visible="false" show_stripe_button="true" weight="0.33" sideWeight="0.5" order="3" side_tool="false" content_ui="tabs" />
-      <window_info id="Find" active="false" anchor="bottom" auto_hide="false" internal_type="DOCKED" type="DOCKED" visible="false" show_stripe_button="true" weight="0.3287483" sideWeight="0.5" order="1" side_tool="false" content_ui="tabs" />
-      <window_info id="Structure" active="false" anchor="left" auto_hide="false" internal_type="DOCKED" type="DOCKED" visible="false" show_stripe_button="true" weight="0.25" sideWeight="0.5" order="1" side_tool="true" content_ui="tabs" />
-      <window_info id="Debug" active="false" anchor="bottom" auto_hide="false" internal_type="DOCKED" type="DOCKED" visible="false" show_stripe_button="true" weight="0.5490605" sideWeight="0.0" order="3" side_tool="false" content_ui="tabs" />
-      <window_info id="Favorites" active="false" anchor="left" auto_hide="false" internal_type="DOCKED" type="DOCKED" visible="false" show_stripe_button="true" weight="0.33" sideWeight="0.5" order="2" side_tool="true" content_ui="tabs" />
-<<<<<<< HEAD
-      <window_info id="Data View" active="false" anchor="right" auto_hide="false" internal_type="DOCKED" type="DOCKED" visible="false" show_stripe_button="true" weight="0.33" sideWeight="0.5" order="4" side_tool="false" content_ui="tabs" />
-=======
-      <window_info id="Debug" active="false" anchor="bottom" auto_hide="false" internal_type="DOCKED" type="DOCKED" visible="false" show_stripe_button="true" weight="0.54858935" sideWeight="0.0" order="3" side_tool="false" content_ui="tabs" />
->>>>>>> 3ee32dd5
-      <window_info id="Changes" active="false" anchor="bottom" auto_hide="false" internal_type="DOCKED" type="DOCKED" visible="false" show_stripe_button="true" weight="0.33" sideWeight="0.5" order="7" side_tool="false" content_ui="tabs" />
-      <window_info id="Cvs" active="false" anchor="bottom" auto_hide="false" internal_type="DOCKED" type="DOCKED" visible="false" show_stripe_button="true" weight="0.25" sideWeight="0.5" order="4" side_tool="false" content_ui="tabs" />
-      <window_info id="Message" active="false" anchor="bottom" auto_hide="false" internal_type="DOCKED" type="DOCKED" visible="false" show_stripe_button="true" weight="0.33" sideWeight="0.5" order="0" side_tool="false" content_ui="tabs" />
-      <window_info id="Commander" active="false" anchor="right" auto_hide="false" internal_type="DOCKED" type="DOCKED" visible="false" show_stripe_button="true" weight="0.4" sideWeight="0.5" order="0" side_tool="false" content_ui="tabs" />
-      <window_info id="Data Sources" active="false" anchor="right" auto_hide="false" internal_type="DOCKED" type="DOCKED" visible="false" show_stripe_button="true" weight="0.33" sideWeight="0.5" order="3" side_tool="false" content_ui="tabs" />
-      <window_info id="Application Servers" active="false" anchor="bottom" auto_hide="false" internal_type="DOCKED" type="DOCKED" visible="false" show_stripe_button="true" weight="0.33" sideWeight="0.5" order="8" side_tool="false" content_ui="tabs" />
-      <window_info id="Inspection" active="false" anchor="bottom" auto_hide="false" internal_type="DOCKED" type="DOCKED" visible="false" show_stripe_button="true" weight="0.4" sideWeight="0.5" order="5" side_tool="false" content_ui="tabs" />
-      <window_info id="Hierarchy" active="false" anchor="right" auto_hide="false" internal_type="DOCKED" type="DOCKED" visible="false" show_stripe_button="true" weight="0.25" sideWeight="0.5" order="2" side_tool="false" content_ui="combo" />
-      <window_info id="Ant Build" active="false" anchor="right" auto_hide="false" internal_type="DOCKED" type="DOCKED" visible="false" show_stripe_button="true" weight="0.25" sideWeight="0.5" order="1" side_tool="false" content_ui="tabs" />
-    </layout>
-  </component>
-  <component name="TypeScriptGeneratedFilesManager">
-    <option name="version" value="1" />
-  </component>
-  <component name="UnknownFeatures">
-    <option featureType="com.intellij.fileTypeFactory" implementationName="*.properties" />
-  </component>
-  <component name="Vcs.Log.UiProperties">
-    <option name="RECENTLY_FILTERED_USER_GROUPS">
-      <collection />
-    </option>
-    <option name="RECENTLY_FILTERED_BRANCH_GROUPS">
-      <collection />
-    </option>
-  </component>
-  <component name="VcsContentAnnotationSettings">
-    <option name="myLimit" value="2678400000" />
-  </component>
-  <component name="VcsManagerConfiguration">
-    <option name="CHECK_CODE_SMELLS_BEFORE_PROJECT_COMMIT" value="true" />
-    <option name="MAKE_NEW_CHANGELIST_ACTIVE" value="true" />
-  </component>
-  <component name="XDebuggerManager">
-    <breakpoint-manager>
-<<<<<<< HEAD
-      <option name="time" value="15" />
-=======
-      <default-breakpoints>
-        <breakpoint type="python-exception">
-          <properties notifyOnTerminate="true" exception="BaseException">
-            <option name="notifyOnTerminate" value="true" />
-          </properties>
-        </breakpoint>
-      </default-breakpoints>
-      <option name="time" value="39" />
->>>>>>> 3ee32dd5
-    </breakpoint-manager>
-    <watches-manager />
-  </component>
-  <component name="editorHistoryManager">
-    <entry file="file://$PROJECT_DIR$/model/VehicleUpdate.py">
-      <provider selected="true" editor-type-id="text-editor">
-        <state relative-caret-position="40">
-          <caret line="2" column="13" lean-forward="false" selection-start-line="2" selection-start-column="13" selection-end-line="2" selection-end-column="13" />
-          <folding />
-        </state>
-      </provider>
-    </entry>
-    <entry file="file://$PROJECT_DIR$/model/ActionType.py">
-      <provider selected="true" editor-type-id="text-editor">
-        <state relative-caret-position="20">
-          <caret line="1" column="4" lean-forward="false" selection-start-line="1" selection-start-column="4" selection-end-line="10" selection-end-column="32" />
-          <folding />
-        </state>
-      </provider>
-    </entry>
-    <entry file="file://$PROJECT_DIR$/model/VehicleType.py">
-      <provider selected="true" editor-type-id="text-editor">
-        <state relative-caret-position="0">
-          <caret line="0" column="6" lean-forward="false" selection-start-line="0" selection-start-column="6" selection-end-line="0" selection-end-column="6" />
-          <folding />
-        </state>
-      </provider>
-    </entry>
-    <entry file="file://$PROJECT_DIR$/MyStrategy.py">
-      <provider selected="true" editor-type-id="text-editor">
-        <state relative-caret-position="0">
-          <caret line="0" column="0" lean-forward="false" selection-start-line="0" selection-start-column="0" selection-end-line="0" selection-end-column="0" />
-          <folding />
-        </state>
-      </provider>
-    </entry>
-    <entry file="file://$PROJECT_DIR$/model/VehicleUpdate.py">
-      <provider selected="true" editor-type-id="text-editor">
-        <state relative-caret-position="40">
-          <caret line="2" column="13" lean-forward="false" selection-start-line="2" selection-start-column="13" selection-end-line="2" selection-end-column="13" />
-          <folding />
-        </state>
-      </provider>
-    </entry>
-    <entry file="file://$PROJECT_DIR$/model/VehicleType.py">
-      <provider selected="true" editor-type-id="text-editor">
-        <state relative-caret-position="0">
-          <caret line="0" column="6" lean-forward="false" selection-start-line="0" selection-start-column="6" selection-end-line="0" selection-end-column="6" />
-          <folding />
-        </state>
-      </provider>
-    </entry>
-    <entry file="file://$PROJECT_DIR$/model/ActionType.py">
-      <provider selected="true" editor-type-id="text-editor">
-        <state relative-caret-position="20">
-          <caret line="1" column="4" lean-forward="false" selection-start-line="1" selection-start-column="4" selection-end-line="10" selection-end-column="32" />
-          <folding />
-        </state>
-      </provider>
-    </entry>
-    <entry file="file://$PROJECT_DIR$/MyStrategy.py">
-      <provider selected="true" editor-type-id="text-editor">
-        <state relative-caret-position="0">
-          <caret line="0" column="0" lean-forward="false" selection-start-line="0" selection-start-column="0" selection-end-line="0" selection-end-column="0" />
-          <folding />
-        </state>
-      </provider>
-    </entry>
-    <entry file="file://$PROJECT_DIR$/model/VehicleUpdate.py">
-      <provider selected="true" editor-type-id="text-editor">
-        <state relative-caret-position="40">
-          <caret line="2" column="13" lean-forward="false" selection-start-line="2" selection-start-column="13" selection-end-line="2" selection-end-column="13" />
-          <folding />
-        </state>
-      </provider>
-    </entry>
-    <entry file="file://$PROJECT_DIR$/model/ActionType.py">
-      <provider selected="true" editor-type-id="text-editor">
-        <state relative-caret-position="20">
-          <caret line="1" column="4" lean-forward="false" selection-start-line="1" selection-start-column="4" selection-end-line="10" selection-end-column="32" />
-          <folding />
-        </state>
-      </provider>
-    </entry>
-    <entry file="file://$PROJECT_DIR$/model/VehicleType.py">
-      <provider selected="true" editor-type-id="text-editor">
-        <state relative-caret-position="0">
-          <caret line="0" column="6" lean-forward="false" selection-start-line="0" selection-start-column="6" selection-end-line="0" selection-end-column="6" />
-          <folding />
-        </state>
-      </provider>
-    </entry>
-    <entry file="file://$PROJECT_DIR$/MyStrategy.py">
-      <provider selected="true" editor-type-id="text-editor">
-        <state relative-caret-position="0">
-          <caret line="0" column="0" lean-forward="false" selection-start-line="0" selection-start-column="0" selection-end-line="0" selection-end-column="0" />
-          <folding />
-        </state>
-      </provider>
-    </entry>
-    <entry file="file://$PROJECT_DIR$/MyStrategy.py">
-      <provider selected="true" editor-type-id="text-editor">
-        <state relative-caret-position="0">
-          <caret line="0" column="0" lean-forward="false" selection-start-line="0" selection-start-column="0" selection-end-line="0" selection-end-column="0" />
-          <folding />
-        </state>
-      </provider>
-    </entry>
-    <entry file="file://$PROJECT_DIR$/MyStrategy.py">
-      <provider selected="true" editor-type-id="text-editor">
-        <state relative-caret-position="0">
-          <caret line="0" column="0" lean-forward="false" selection-start-line="0" selection-start-column="0" selection-end-line="0" selection-end-column="0" />
-          <folding />
-        </state>
-      </provider>
-    </entry>
-    <entry file="file://$PROJECT_DIR$/MyStrategy.py">
-      <provider selected="true" editor-type-id="text-editor">
-        <state relative-caret-position="0">
-          <caret line="0" column="0" lean-forward="false" selection-start-line="0" selection-start-column="0" selection-end-line="0" selection-end-column="0" />
-          <folding />
-        </state>
-      </provider>
-    </entry>
-    <entry file="file://$PROJECT_DIR$/MyStrategy.py">
-      <provider selected="true" editor-type-id="text-editor">
-        <state relative-caret-position="0">
-          <caret line="0" column="0" selection-start-line="0" selection-start-column="0" selection-end-line="0" selection-end-column="0" />
-          <folding>
-            <element signature="e#0#39#0" expanded="true" />
-          </folding>
-        </state>
-      </provider>
-    </entry>
-    <entry file="file://$PROJECT_DIR$/MyStrategy.py">
-      <provider selected="true" editor-type-id="text-editor">
-        <state relative-caret-position="0">
-          <caret line="0" column="0" selection-start-line="0" selection-start-column="0" selection-end-line="0" selection-end-column="0" />
-          <folding>
-            <element signature="e#0#39#0" expanded="true" />
-          </folding>
-        </state>
-      </provider>
-    </entry>
-    <entry file="file://$PROJECT_DIR$/MyStrategy.py">
-      <provider selected="true" editor-type-id="text-editor">
-        <state relative-caret-position="0">
-          <caret line="0" column="0" selection-start-line="0" selection-start-column="0" selection-end-line="0" selection-end-column="0" />
-          <folding>
-            <element signature="e#0#39#0" expanded="true" />
-          </folding>
-        </state>
-      </provider>
-    </entry>
-    <entry file="file://$PROJECT_DIR$/MyStrategy.py">
-      <provider selected="true" editor-type-id="text-editor">
-        <state relative-caret-position="153">
-          <caret line="13" column="0" lean-forward="false" selection-start-line="13" selection-start-column="0" selection-end-line="13" selection-end-column="0" />
-          <folding />
-        </state>
-      </provider>
-    </entry>
-    <entry file="file://$PROJECT_DIR$/RemoteProcessClient.py">
-      <provider selected="true" editor-type-id="text-editor">
-        <state relative-caret-position="0">
-          <caret line="0" column="0" lean-forward="false" selection-start-line="0" selection-start-column="0" selection-end-line="0" selection-end-column="0" />
-        </state>
-      </provider>
-    </entry>
-    <entry file="file://$PROJECT_DIR$/Runner.py">
-      <provider selected="true" editor-type-id="text-editor">
-        <state relative-caret-position="816">
-          <caret line="52" column="0" lean-forward="false" selection-start-line="52" selection-start-column="0" selection-end-line="52" selection-end-column="0" />
-        </state>
-      </provider>
-    </entry>
-    <entry file="file://$PROJECT_DIR$/MyStrategy.py">
-      <provider selected="true" editor-type-id="text-editor">
-        <state relative-caret-position="0">
-          <caret line="0" column="0" lean-forward="false" selection-start-line="0" selection-start-column="0" selection-end-line="0" selection-end-column="0" />
-          <folding />
-        </state>
-      </provider>
-    </entry>
-    <entry file="file://$PROJECT_DIR$/MyStrategy.py">
-      <provider selected="true" editor-type-id="text-editor">
-        <state relative-caret-position="0">
-          <caret line="0" column="0" lean-forward="false" selection-start-line="0" selection-start-column="0" selection-end-line="0" selection-end-column="0" />
-          <folding />
-        </state>
-      </provider>
-    </entry>
-    <entry file="file://$PROJECT_DIR$/MyStrategy.py">
-      <provider selected="true" editor-type-id="text-editor">
-        <state relative-caret-position="0">
-          <caret line="0" column="0" lean-forward="false" selection-start-line="0" selection-start-column="0" selection-end-line="0" selection-end-column="0" />
-          <folding />
-        </state>
-      </provider>
-    </entry>
-    <entry file="file://$PROJECT_DIR$/MyStrategy.py">
-      <provider selected="true" editor-type-id="text-editor">
-        <state relative-caret-position="0">
-          <caret line="0" column="0" lean-forward="false" selection-start-line="0" selection-start-column="0" selection-end-line="0" selection-end-column="0" />
-          <folding />
-        </state>
-      </provider>
-    </entry>
-    <entry file="file://$PROJECT_DIR$/MyStrategy.py">
-      <provider selected="true" editor-type-id="text-editor">
-        <state relative-caret-position="0">
-          <caret line="0" column="0" lean-forward="false" selection-start-line="0" selection-start-column="0" selection-end-line="0" selection-end-column="0" />
-          <folding />
-        </state>
-      </provider>
-    </entry>
-    <entry file="file://$PROJECT_DIR$/MyStrategy.py">
-      <provider selected="true" editor-type-id="text-editor">
-        <state relative-caret-position="0">
-          <caret line="0" column="0" lean-forward="false" selection-start-line="0" selection-start-column="0" selection-end-line="0" selection-end-column="0" />
-          <folding />
-        </state>
-      </provider>
-    </entry>
-    <entry file="file://$PROJECT_DIR$/MyStrategy.py">
-      <provider selected="true" editor-type-id="text-editor">
-        <state relative-caret-position="0">
-          <caret line="0" column="0" lean-forward="false" selection-start-line="0" selection-start-column="0" selection-end-line="0" selection-end-column="0" />
-          <folding />
-        </state>
-      </provider>
-    </entry>
-    <entry file="file://$PROJECT_DIR$/MyStrategy.py">
-      <provider selected="true" editor-type-id="text-editor">
-        <state relative-caret-position="0">
-          <caret line="0" column="0" lean-forward="false" selection-start-line="0" selection-start-column="0" selection-end-line="0" selection-end-column="0" />
-          <folding />
-        </state>
-      </provider>
-    </entry>
-    <entry file="file://$PROJECT_DIR$/MyStrategy.py">
-      <provider selected="true" editor-type-id="text-editor">
-        <state relative-caret-position="0">
-          <caret line="0" column="0" lean-forward="false" selection-start-line="0" selection-start-column="0" selection-end-line="0" selection-end-column="0" />
-          <folding />
-        </state>
-      </provider>
-    </entry>
-    <entry file="file://$PROJECT_DIR$/MyStrategy.py">
-      <provider selected="true" editor-type-id="text-editor">
-        <state relative-caret-position="0">
-          <caret line="0" column="0" lean-forward="false" selection-start-line="0" selection-start-column="0" selection-end-line="0" selection-end-column="0" />
-          <folding />
-        </state>
-      </provider>
-    </entry>
-    <entry file="file://$PROJECT_DIR$/MyStrategy.py">
-      <provider selected="true" editor-type-id="text-editor">
-        <state relative-caret-position="0">
-          <caret line="0" column="0" lean-forward="false" selection-start-line="0" selection-start-column="0" selection-end-line="0" selection-end-column="0" />
-          <folding />
-        </state>
-      </provider>
-    </entry>
-    <entry file="file://$PROJECT_DIR$/MyStrategy.py">
-      <provider selected="true" editor-type-id="text-editor">
-        <state relative-caret-position="0">
-          <caret line="0" column="0" lean-forward="false" selection-start-line="0" selection-start-column="0" selection-end-line="0" selection-end-column="0" />
-          <folding />
-        </state>
-      </provider>
-    </entry>
-    <entry file="file://$PROJECT_DIR$/model/Player.py">
-      <provider selected="true" editor-type-id="text-editor">
-        <state relative-caret-position="0">
-          <caret line="5" column="24" lean-forward="false" selection-start-line="0" selection-start-column="0" selection-end-line="0" selection-end-column="0" />
-        </state>
-      </provider>
-    </entry>
-    <entry file="file://$PROJECT_DIR$/model/PlayerContext.py">
-      <provider selected="true" editor-type-id="text-editor">
-        <state relative-caret-position="0">
-          <caret line="6" column="26" lean-forward="false" selection-start-line="0" selection-start-column="0" selection-end-line="0" selection-end-column="0" />
-        </state>
-      </provider>
-    </entry>
-    <entry file="file://$PROJECT_DIR$/model/SkillType.py" />
-    <entry file="file://$PROJECT_DIR$/model/Wizard.py" />
-    <entry file="file://$PROJECT_DIR$/model/Move.py">
-      <provider selected="true" editor-type-id="text-editor">
-        <state relative-caret-position="306">
-          <caret line="20" column="0" lean-forward="false" selection-start-line="20" selection-start-column="0" selection-end-line="20" selection-end-column="0" />
-        </state>
-      </provider>
-    </entry>
-    <entry file="file://$PROJECT_DIR$/model/Game.py">
-      <provider selected="true" editor-type-id="text-editor">
-        <state relative-caret-position="0">
-          <caret line="0" column="0" lean-forward="false" selection-start-line="0" selection-start-column="0" selection-end-line="0" selection-end-column="0" />
-        </state>
-      </provider>
-    </entry>
-    <entry file="file://$USER_HOME$/.PyCharm2016.2/system/python_stubs/981757381/builtins.py" />
-    <entry file="file://$PROJECT_DIR$/model/Unit.py">
-      <provider selected="true" editor-type-id="text-editor">
-        <state relative-caret-position="170">
-          <caret line="10" column="7" lean-forward="false" selection-start-line="10" selection-start-column="7" selection-end-line="10" selection-end-column="7" />
-        </state>
-      </provider>
-    </entry>
-    <entry file="file://$PROJECT_DIR$/model/CircularUnit.py">
-      <provider selected="true" editor-type-id="text-editor">
-        <state relative-caret-position="85">
-          <caret line="5" column="19" lean-forward="false" selection-start-line="5" selection-start-column="19" selection-end-line="5" selection-end-column="19" />
-        </state>
-      </provider>
-    </entry>
-<<<<<<< HEAD
-    <entry file="file://$PROJECT_DIR$/model/Vehicle.py">
-      <provider selected="true" editor-type-id="text-editor">
-        <state relative-caret-position="442">
-          <caret line="26" column="44" lean-forward="false" selection-start-line="26" selection-start-column="44" selection-end-line="26" selection-end-column="44" />
-        </state>
-      </provider>
-    </entry>
-    <entry file="file://$PROJECT_DIR$/RemoteProcessClient.py">
-      <provider selected="true" editor-type-id="text-editor">
-        <state relative-caret-position="547">
-          <caret line="568" column="22" lean-forward="false" selection-start-line="568" selection-start-column="22" selection-end-line="568" selection-end-column="22" />
-        </state>
-      </provider>
-    </entry>
-    <entry file="file:///Library/Frameworks/Python.framework/Versions/3.6/lib/python3.6/statistics.py">
-      <provider selected="true" editor-type-id="text-editor">
-        <state relative-caret-position="10">
-          <caret line="290" column="4" lean-forward="false" selection-start-line="290" selection-start-column="4" selection-end-line="290" selection-end-column="4" />
-          <folding />
-        </state>
-      </provider>
-    </entry>
-    <entry file="file://$PROJECT_DIR$/model/VehicleUpdate.py">
-      <provider selected="true" editor-type-id="text-editor">
-        <state relative-caret-position="40">
-          <caret line="2" column="13" lean-forward="false" selection-start-line="2" selection-start-column="13" selection-end-line="2" selection-end-column="13" />
-          <folding />
-        </state>
-      </provider>
-    </entry>
-    <entry file="file://$PROJECT_DIR$/Runner.py">
-      <provider selected="true" editor-type-id="text-editor">
-        <state relative-caret-position="280">
-          <caret line="14" column="42" lean-forward="false" selection-start-line="14" selection-start-column="26" selection-end-line="14" selection-end-column="42" />
-          <folding />
-        </state>
-      </provider>
-    </entry>
-    <entry file="file://$PROJECT_DIR$/model/World.py">
-=======
-    <entry file="file://$PROJECT_DIR$/model/VehicleUpdate.py">
->>>>>>> 3ee32dd5
-      <provider selected="true" editor-type-id="text-editor">
-        <state relative-caret-position="540">
-          <caret line="27" column="0" lean-forward="false" selection-start-line="27" selection-start-column="0" selection-end-line="27" selection-end-column="0" />
-        </state>
-      </provider>
-    </entry>
-    <entry file="file:///Library/Frameworks/Python.framework/Versions/3.6/lib/python3.6/typing.py">
-      <provider selected="true" editor-type-id="text-editor">
-        <state relative-caret-position="383">
-          <caret line="2067" column="6" lean-forward="false" selection-start-line="2067" selection-start-column="6" selection-end-line="2067" selection-end-column="6" />
-        </state>
-      </provider>
-    </entry>
-    <entry file="file://$PROJECT_DIR$/model/VehicleType.py">
-      <provider selected="true" editor-type-id="text-editor">
-        <state relative-caret-position="0">
-          <caret line="0" column="6" lean-forward="false" selection-start-line="0" selection-start-column="6" selection-end-line="0" selection-end-column="6" />
-          <folding />
-        </state>
-      </provider>
-    </entry>
-    <entry file="file://$PROJECT_DIR$/model/ActionType.py">
-      <provider selected="true" editor-type-id="text-editor">
-        <state relative-caret-position="240">
-          <caret line="12" column="0" lean-forward="false" selection-start-line="12" selection-start-column="0" selection-end-line="12" selection-end-column="0" />
-          <folding />
-        </state>
-      </provider>
-    </entry>
-<<<<<<< HEAD
-    <entry file="file://$PROJECT_DIR$/../local-runner-ru/local-runner.default.properties">
-      <provider selected="true" editor-type-id="text-editor">
-<<<<<<< HEAD
-        <state relative-caret-position="580">
-          <caret line="29" column="13" lean-forward="false" selection-start-line="29" selection-start-column="13" selection-end-line="29" selection-end-column="13" />
-          <folding />
-        </state>
-      </provider>
-    </entry>
-    <entry file="file://$USER_HOME$/Library/Caches/PyCharm2017.2/python_stubs/-2010535109/_collections.py">
-      <provider selected="true" editor-type-id="text-editor">
-        <state relative-caret-position="242">
-          <caret line="130" column="8" lean-forward="false" selection-start-line="130" selection-start-column="8" selection-end-line="130" selection-end-column="8" />
-          <folding />
-=======
-        <state relative-caret-position="547">
-          <caret line="568" column="22" selection-start-line="568" selection-start-column="22" selection-end-line="568" selection-end-column="22" />
->>>>>>> cb41462f928393865a4be9a8f896bd1f8388279f
-=======
-    <entry file="file://$USER_HOME$/.PyCharm2016.2/system/python_stubs/981757381/_socket.py">
-      <provider selected="true" editor-type-id="text-editor">
-        <state relative-caret-position="134">
-          <caret line="560" column="8" selection-start-line="560" selection-start-column="8" selection-end-line="560" selection-end-column="8" />
-          <folding />
-        </state>
-      </provider>
-    </entry>
-    <entry file="file://$USER_HOME$/.PyCharm2016.2/system/python_stubs/981757381/_struct.py">
-      <provider selected="true" editor-type-id="text-editor">
-        <state relative-caret-position="0">
-          <caret line="0" column="0" selection-start-line="0" selection-start-column="0" selection-end-line="0" selection-end-column="0" />
-          <folding />
-        </state>
-      </provider>
-    </entry>
-    <entry file="file://$PROJECT_DIR$/Runner.py">
-      <provider selected="true" editor-type-id="text-editor">
-        <state relative-caret-position="442">
-          <caret line="26" column="29" selection-start-line="26" selection-start-column="29" selection-end-line="26" selection-end-column="29" />
-          <folding>
-            <element signature="e#0#10#0" expanded="false" />
-          </folding>
-        </state>
-      </provider>
-    </entry>
-    <entry file="file://$USER_HOME$/.PyCharm2016.2/system/python_stubs/981757381/builtins.py">
-      <provider selected="true" editor-type-id="text-editor">
-        <state relative-caret-position="309">
-          <caret line="276" column="4" selection-start-line="276" selection-start-column="4" selection-end-line="276" selection-end-column="4" />
-          <folding />
-        </state>
-      </provider>
-    </entry>
-    <entry file="file://$PROJECT_DIR$/RemoteProcessClient.py">
-      <provider selected="true" editor-type-id="text-editor">
-        <state relative-caret-position="0">
-          <caret line="0" column="0" selection-start-line="0" selection-start-column="0" selection-end-line="0" selection-end-column="0" />
-          <folding>
-            <element signature="e#0#14#0" expanded="true" />
-          </folding>
->>>>>>> 3ee32dd5
-        </state>
-      </provider>
-    </entry>
-    <entry file="file://$PROJECT_DIR$/MyStrategy.py">
-      <provider selected="true" editor-type-id="text-editor">
-<<<<<<< HEAD
-<<<<<<< HEAD
-        <state relative-caret-position="138">
-          <caret line="67" column="23" lean-forward="false" selection-start-line="67" selection-start-column="23" selection-end-line="67" selection-end-column="23" />
-          <folding />
-=======
-        <state relative-caret-position="221">
-          <caret line="13" column="0" selection-start-line="13" selection-start-column="0" selection-end-line="13" selection-end-column="0" />
-=======
-        <state relative-caret-position="306">
-          <caret line="18" column="0" selection-start-line="18" selection-start-column="0" selection-end-line="18" selection-end-column="0" />
->>>>>>> 3ee32dd5
-          <folding>
-            <element signature="e#0#39#0" expanded="true" />
-          </folding>
->>>>>>> cb41462f928393865a4be9a8f896bd1f8388279f
-        </state>
-      </provider>
-    </entry>
-  </component>
-</project>
+<?xml version="1.0" encoding="UTF-8"?>
+<project version="4">
+  <component name="ChangeListManager">
+    <list default="true" id="70f4e8a4-c6a5-4a01-8ca2-2ca4bbb1b01b" name="Default" comment="">
+      <change type="MODIFICATION" beforePath="$PROJECT_DIR$/.idea/workspace.xml" afterPath="$PROJECT_DIR$/.idea/workspace.xml" />
+      <change type="MODIFICATION" beforePath="$PROJECT_DIR$/RemoteProcessClient.py" afterPath="$PROJECT_DIR$/RemoteProcessClient.py" />
+    </list>
+    <option name="EXCLUDED_CONVERTED_TO_IGNORED" value="true" />
+    <option name="TRACKING_ENABLED" value="true" />
+    <option name="SHOW_DIALOG" value="false" />
+    <option name="HIGHLIGHT_CONFLICTS" value="true" />
+    <option name="HIGHLIGHT_NON_ACTIVE_CHANGELIST" value="false" />
+    <option name="LAST_RESOLUTION" value="IGNORE" />
+  </component>
+  <component name="FileEditorManager">
+    <leaf>
+      <file leaf-file-name="MyStrategy.py" pinned="false" current-in-tab="true">
+        <entry file="file://$PROJECT_DIR$/MyStrategy.py">
+          <provider selected="true" editor-type-id="text-editor">
+            <state relative-caret-position="449">
+              <caret line="173" column="40" lean-forward="true" selection-start-line="173" selection-start-column="40" selection-end-line="173" selection-end-column="40" />
+              <folding />
+            </state>
+          </provider>
+        </entry>
+      </file>
+    </leaf>
+  </component>
+  <component name="Git.Settings">
+    <option name="RECENT_GIT_ROOT_PATH" value="$PROJECT_DIR$" />
+  </component>
+  <component name="IdeDocumentHistory">
+    <option name="CHANGED_PATHS">
+      <list>
+        <option value="$PROJECT_DIR$/MyStrategy.py" />
+      </list>
+    </option>
+  </component>
+  <component name="JsBuildToolGruntFileManager" detection-done="true" sorting="DEFINITION_ORDER" />
+  <component name="JsBuildToolPackageJson" detection-done="true" sorting="DEFINITION_ORDER" />
+  <component name="JsGulpfileManager">
+    <detection-done>true</detection-done>
+    <sorting>DEFINITION_ORDER</sorting>
+  </component>
+  <component name="ProjectView">
+    <navigator currentView="ProjectPane" proportions="" version="1">
+      <flattenPackages />
+      <showMembers />
+      <showModules />
+      <showLibraryContents />
+      <hideEmptyPackages />
+      <abbreviatePackageNames />
+      <autoscrollToSource />
+      <autoscrollFromSource />
+      <sortByType />
+      <manualOrder />
+      <foldersAlwaysOnTop value="true" />
+    </navigator>
+    <panes>
+      <pane id="Scratches" />
+      <pane id="ProjectPane">
+        <subPane>
+          <expand>
+            <path>
+              <item name="python3-cgdk" type="b2602c69:ProjectViewProjectNode" />
+              <item name="codewars" type="462c0819:PsiDirectoryNode" />
+            </path>
+          </expand>
+          <select />
+        </subPane>
+      </pane>
+      <pane id="Scope" />
+    </panes>
+  </component>
+  <component name="PropertiesComponent">
+    <property name="WebServerToolWindowFactoryState" value="false" />
+  </component>
+  <component name="RunDashboard">
+    <option name="ruleStates">
+      <list>
+        <RuleState>
+          <option name="name" value="ConfigurationTypeDashboardGroupingRule" />
+        </RuleState>
+        <RuleState>
+          <option name="name" value="StatusDashboardGroupingRule" />
+        </RuleState>
+      </list>
+    </option>
+  </component>
+  <component name="ShelveChangesManager" show_recycled="false">
+    <option name="remove_strategy" value="false" />
+  </component>
+  <component name="SvnConfiguration">
+    <configuration />
+  </component>
+  <component name="TaskManager">
+    <task active="true" id="Default" summary="Default task">
+      <changelist id="70f4e8a4-c6a5-4a01-8ca2-2ca4bbb1b01b" name="Default" comment="" />
+      <created>1511214345614</created>
+      <option name="number" value="Default" />
+      <option name="presentableId" value="Default" />
+      <updated>1511214345614</updated>
+    </task>
+    <servers />
+  </component>
+  <component name="ToolWindowManager">
+    <frame x="1" y="23" width="1440" height="822" extended-state="6" />
+    <editor active="true" />
+    <layout>
+      <window_info id="Project" active="false" anchor="left" auto_hide="false" internal_type="DOCKED" type="DOCKED" visible="true" show_stripe_button="true" weight="0.24964234" sideWeight="0.5" order="0" side_tool="false" content_ui="combo" />
+      <window_info id="TODO" active="false" anchor="bottom" auto_hide="false" internal_type="DOCKED" type="DOCKED" visible="false" show_stripe_button="true" weight="0.33" sideWeight="0.5" order="6" side_tool="false" content_ui="tabs" />
+      <window_info id="Event Log" active="false" anchor="bottom" auto_hide="false" internal_type="DOCKED" type="DOCKED" visible="false" show_stripe_button="true" weight="0.33" sideWeight="0.5" order="-1" side_tool="true" content_ui="tabs" />
+      <window_info id="Database" active="false" anchor="right" auto_hide="false" internal_type="DOCKED" type="DOCKED" visible="false" show_stripe_button="true" weight="0.33" sideWeight="0.5" order="-1" side_tool="false" content_ui="tabs" />
+      <window_info id="Version Control" active="false" anchor="bottom" auto_hide="false" internal_type="DOCKED" type="DOCKED" visible="false" show_stripe_button="true" weight="0.33" sideWeight="0.5" order="-1" side_tool="false" content_ui="tabs" />
+      <window_info id="Python Console" active="false" anchor="bottom" auto_hide="false" internal_type="DOCKED" type="DOCKED" visible="false" show_stripe_button="true" weight="0.33" sideWeight="0.5" order="-1" side_tool="false" content_ui="tabs" />
+      <window_info id="Run" active="false" anchor="bottom" auto_hide="false" internal_type="DOCKED" type="DOCKED" visible="false" show_stripe_button="true" weight="0.33" sideWeight="0.5" order="2" side_tool="false" content_ui="tabs" />
+      <window_info id="Structure" active="false" anchor="left" auto_hide="false" internal_type="DOCKED" type="DOCKED" visible="false" show_stripe_button="true" weight="0.25" sideWeight="0.5" order="1" side_tool="false" content_ui="tabs" />
+      <window_info id="Terminal" active="false" anchor="bottom" auto_hide="false" internal_type="DOCKED" type="DOCKED" visible="false" show_stripe_button="true" weight="0.33" sideWeight="0.5" order="-1" side_tool="false" content_ui="tabs" />
+      <window_info id="Favorites" active="false" anchor="left" auto_hide="false" internal_type="DOCKED" type="DOCKED" visible="false" show_stripe_button="true" weight="0.33" sideWeight="0.5" order="-1" side_tool="true" content_ui="tabs" />
+      <window_info id="Debug" active="false" anchor="bottom" auto_hide="false" internal_type="DOCKED" type="DOCKED" visible="false" show_stripe_button="true" weight="0.4" sideWeight="0.5" order="3" side_tool="false" content_ui="tabs" />
+      <window_info id="Data View" active="false" anchor="right" auto_hide="false" internal_type="DOCKED" type="DOCKED" visible="false" show_stripe_button="true" weight="0.33" sideWeight="0.5" order="-1" side_tool="false" content_ui="tabs" />
+      <window_info id="Cvs" active="false" anchor="bottom" auto_hide="false" internal_type="DOCKED" type="DOCKED" visible="false" show_stripe_button="true" weight="0.25" sideWeight="0.5" order="4" side_tool="false" content_ui="tabs" />
+      <window_info id="Hierarchy" active="false" anchor="right" auto_hide="false" internal_type="DOCKED" type="DOCKED" visible="false" show_stripe_button="true" weight="0.25" sideWeight="0.5" order="2" side_tool="false" content_ui="combo" />
+      <window_info id="Message" active="false" anchor="bottom" auto_hide="false" internal_type="DOCKED" type="DOCKED" visible="false" show_stripe_button="true" weight="0.33" sideWeight="0.5" order="0" side_tool="false" content_ui="tabs" />
+      <window_info id="Commander" active="false" anchor="right" auto_hide="false" internal_type="DOCKED" type="DOCKED" visible="false" show_stripe_button="true" weight="0.4" sideWeight="0.5" order="0" side_tool="false" content_ui="tabs" />
+      <window_info id="Find" active="false" anchor="bottom" auto_hide="false" internal_type="DOCKED" type="DOCKED" visible="false" show_stripe_button="true" weight="0.33" sideWeight="0.5" order="1" side_tool="false" content_ui="tabs" />
+      <window_info id="Inspection" active="false" anchor="bottom" auto_hide="false" internal_type="DOCKED" type="DOCKED" visible="false" show_stripe_button="true" weight="0.4" sideWeight="0.5" order="5" side_tool="false" content_ui="tabs" />
+      <window_info id="Ant Build" active="false" anchor="right" auto_hide="false" internal_type="DOCKED" type="DOCKED" visible="false" show_stripe_button="true" weight="0.25" sideWeight="0.5" order="1" side_tool="false" content_ui="tabs" />
+    </layout>
+  </component>
+  <component name="TypeScriptGeneratedFilesManager">
+    <option name="version" value="1" />
+  </component>
+  <component name="VcsContentAnnotationSettings">
+    <option name="myLimit" value="2678400000" />
+  </component>
+  <component name="XDebuggerManager">
+    <breakpoint-manager />
+    <watches-manager />
+  </component>
+  <component name="editorHistoryManager">
+    <entry file="file://$PROJECT_DIR$/MyStrategy.py">
+      <provider selected="true" editor-type-id="text-editor">
+        <state relative-caret-position="449">
+          <caret line="173" column="40" lean-forward="true" selection-start-line="173" selection-start-column="40" selection-end-line="173" selection-end-column="40" />
+          <folding />
+        </state>
+      </provider>
+    </entry>
+  </component>
+</project>